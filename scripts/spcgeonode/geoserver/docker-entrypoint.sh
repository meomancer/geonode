#!/bin/sh

# Exit script in case of error
set -e

echo $"\n\n\n"
echo "-----------------------------------------------------"
echo "STARTING GEOSERVER ENTRYPOINT -----------------------"
date


############################
# 0. Defining BASEURL
############################

echo "-----------------------------------------------------"
echo "0. Defining BASEURL"

if [ ! -z "$HTTPS_HOST" ]; then
    BASEURL="https://$HTTPS_HOST"
    if [ "$HTTPS_PORT" != "443" ]; then
        BASEURL="$BASEURL:$HTTPS_PORT"
    fi
else
    BASEURL="http://$HTTP_HOST"
    if [ "$HTTP_PORT" != "80" ]; then
        BASEURL="$BASEURL:$HTTP_PORT"
    fi
fi
export BASEURL="$BASEURL/geoserver"

echo "BASEURL is $BASEURL"

############################
# 1. Initializing Geodatadir
############################

echo "-----------------------------------------------------"
echo "1. Initializing Geodatadir"

if [ "$(ls -A /spcgeonode-geodatadir)" ]; then
    echo 'Geodatadir not empty, skipping initialization...'
else
    echo 'Geodatadir empty, we run initialization...'
    cp -rf /data/* /spcgeonode-geodatadir/
fi


############################
# 2. ADMIN ACCOUNT
############################

# This section is not strictly required but allows to login geoserver with the admin account even if OAuth2 is unavailable (e.g. if Django can't start)

echo "-----------------------------------------------------"
echo "2. (Re)setting admin account"

ADMIN_ENCRYPTED_PASSWORD=$(/usr/lib/jvm/java-1.8-openjdk/jre/bin/java -classpath /geoserver/webapps/geoserver/WEB-INF/lib/jasypt-1.9.2.jar org.jasypt.intf.cli.JasyptStringDigestCLI digest.sh algorithm=SHA-256 saltSizeBytes=16 iterations=100000 input="$ADMIN_PASSWORD" verbose=0 | tr -d '\n')
sed -i -r "s|<user enabled=\".*\" name=\".*\" password=\".*\"/>|<user enabled=\"true\" name=\"$ADMIN_USERNAME\" password=\"digest1:$ADMIN_ENCRYPTED_PASSWORD\"/>|" "/spcgeonode-geodatadir/security/usergroup/default/users.xml"
# TODO : more selective regexp for this one as there may be several users...
sed -i -r "s|<userRoles username=\".*\">|<userRoles username=\"$ADMIN_USERNAME\">|" "/spcgeonode-geodatadir/security/role/default/roles.xml"
ADMIN_ENCRYPTED_PASSWORD=""

############################
# 3. WAIT FOR POSTGRESQL
############################

echo "-----------------------------------------------------"
echo "3. Wait for PostgreSQL to be ready and initialized"

# Wait for PostgreSQL
set +e
for i in $(seq 60); do
<<<<<<< HEAD
    psql -h postgres -U postgres -c "ON_ERROR_STOP=1; SELECT client_id FROM oauth2_provider_application" &>/dev/null && break
=======
    psql "$DATABASE_URL" -c "ON_ERROR_STOP=1; SELECT client_id FROM oauth2_provider_application" &>/dev/null && break
>>>>>>> b8070064
    sleep 1
done
if [ $? != 0 ]; then
    echo "PostgreSQL not ready or not initialized"
    exit 1
fi
set -e

############################
# 4. OAUTH2 CONFIGURATION
############################

echo "-----------------------------------------------------"
echo "4. (Re)setting OAuth2 Configuration"

# Edit /spcgeonode-geodatadir/security/filter/geonode-oauth2/config.xml

# Getting oauth keys and secrets from the database
CLIENT_ID=$(psql "$DATABASE_URL" -c "SELECT client_id FROM oauth2_provider_application WHERE name='GeoServer'" -t | tr -d '[:space:]')
CLIENT_SECRET=$(psql "$DATABASE_URL" -c "SELECT client_secret FROM oauth2_provider_application WHERE name='GeoServer'" -t | tr -d '[:space:]')
if [ -z "$CLIENT_ID" ] || [ -z "$CLIENT_SECRET" ]; then
    echo "Could not get OAuth2 ID and SECRET from database. Make sure Postgres container is started and Django has finished it's migrations."
    exit 1
fi

sed -i -r "s|<cliendId>.*</cliendId>|<cliendId>$CLIENT_ID</cliendId>|" "/spcgeonode-geodatadir/security/filter/geonode-oauth2/config.xml"
sed -i -r "s|<clientSecret>.*</clientSecret>|<clientSecret>$CLIENT_SECRET</clientSecret>|" "/spcgeonode-geodatadir/security/filter/geonode-oauth2/config.xml"
# OAuth endpoints (client)
sed -i -r "s|<userAuthorizationUri>.*</userAuthorizationUri>|<userAuthorizationUri>$BASEURL/o/authorize/</userAuthorizationUri>|" "/spcgeonode-geodatadir/security/filter/geonode-oauth2/config.xml"
sed -i -r "s|<redirectUri>.*</redirectUri>|<redirectUri>$BASEURL/geoserver/index.html</redirectUri>|" "/spcgeonode-geodatadir/security/filter/geonode-oauth2/config.xml"
sed -i -r "s|<logoutUri>.*</logoutUri>|<logoutUri>$BASEURL/account/logout/</logoutUri>|" "/spcgeonode-geodatadir/security/filter/geonode-oauth2/config.xml"
# OAuth endpoints (server)
sed -i -r "s|<accessTokenUri>.*</accessTokenUri>|<accessTokenUri>http://nginx/o/token/</accessTokenUri>|" "/spcgeonode-geodatadir/security/filter/geonode-oauth2/config.xml"
sed -i -r "s|<checkTokenEndpointUrl>.*</checkTokenEndpointUrl>|<checkTokenEndpointUrl>http://nginx/api/o/v4/tokeninfo/</checkTokenEndpointUrl>|" "/spcgeonode-geodatadir/security/filter/geonode-oauth2/config.xml"

# Edit /security/role/geonode REST role service/config.xml
sed -i -r "s|<baseUrl>.*</baseUrl>|<baseUrl>http://nginx</baseUrl>|" "/spcgeonode-geodatadir/security/role/geonode REST role service/config.xml" 

CLIENT_ID=""
CLIENT_SECRET=""


############################
# 5. RE(SETTING) BASE URL
############################

echo "-----------------------------------------------------"
echo "5. (Re)setting Baseurl"

sed -i -r "s|<proxyBaseUrl>.*</proxyBaseUrl>|<proxyBaseUrl>$BASEURL</proxyBaseUrl>|" "/spcgeonode-geodatadir/global.xml" 



echo "-----------------------------------------------------"
echo "FINISHED GEOSERVER ENTRYPOINT -----------------------"
echo "-----------------------------------------------------"

# Run the CMD 
exec "$@"<|MERGE_RESOLUTION|>--- conflicted
+++ resolved
@@ -71,11 +71,7 @@
 # Wait for PostgreSQL
 set +e
 for i in $(seq 60); do
-<<<<<<< HEAD
-    psql -h postgres -U postgres -c "ON_ERROR_STOP=1; SELECT client_id FROM oauth2_provider_application" &>/dev/null && break
-=======
     psql "$DATABASE_URL" -c "ON_ERROR_STOP=1; SELECT client_id FROM oauth2_provider_application" &>/dev/null && break
->>>>>>> b8070064
     sleep 1
 done
 if [ $? != 0 ]; then
