<<<<<<< HEAD
"""
This script initializes Geonode
"""

#########################################################
# Setting up the  context
#########################################################

import os, requests, json, uuid, django, time
django.setup()

#########################################################
# Imports
#########################################################

from django.core.management import call_command
from django.db import connection
from django.db.utils import OperationalError
from requests.exceptions import ConnectionError
from geonode.people.models import Profile
from oauth2_provider.models import Application
from django.conf import settings

# Getting the secrets
admin_username = os.getenv('ADMIN_USERNAME')
admin_password = os.getenv('ADMIN_PASSWORD')
admin_email = os.getenv('ADMIN_EMAIL')


#########################################################
# 1. Waiting for PostgreSQL
#########################################################

print("-----------------------------------------------------")
print("1. Waiting for PostgreSQL")
for _ in range(60):
    try:
        connection.ensure_connection()
        break
    except OperationalError:
        time.sleep(1)
else:
    connection.ensure_connection()
connection.close()

#########################################################
# 2. Running the migrations
#########################################################

print("-----------------------------------------------------")
print("2. Running the migrations")
call_command('migrate', '--noinput')


#########################################################
# 3. Creating superuser if it doesn't exist
#########################################################

print("-----------------------------------------------------")
print("3. Creating/updating superuser")
try:
    superuser = Profile.objects.get(username=admin_username)
    superuser.set_password(admin_password)
    superuser.is_active = True
    superuser.email = admin_email
    superuser.save()
    print('superuser successfully updated')
except Profile.DoesNotExist:
    superuser = Profile.objects.create_superuser(
        admin_username,
        admin_email,
        admin_password
    )
    print('superuser successfully created')


#########################################################
# 4. Create an OAuth2 provider to use authorisations keys
#########################################################

print("-----------------------------------------------------")
print("4. Create/update an OAuth2 provider to use authorisations keys")
app, created = Application.objects.get_or_create(
    pk=1,
    name='GeoServer',
    client_type='confidential',
    authorization_grant_type='authorization-code',
    skip_authorization=True
)
_host = os.getenv('HTTPS_HOST',"") if os.getenv('HTTPS_HOST',"") != "" else os.getenv('HTTP_HOST')
_port = os.getenv('HTTPS_PORT') if os.getenv('HTTPS_HOST',"") != "" else os.getenv('HTTP_PORT')
redirect_uris = [
    'http://{}:{}/geoserver'.format(_host, _port),
    'http://{}:{}/geoserver/index.html'.format(_host, _port),
]
app.redirect_uris = "\n".join(redirect_uris)
app.save()
if created:
    print('oauth2 provider successfully created')
else:
    print('oauth2 provider successfully updated')


#########################################################
# 5. Loading fixtures
#########################################################

print("-----------------------------------------------------")
print("5. Loading fixtures")
call_command('loaddata', 'initial_data')


#########################################################
# 6. Running updatemaplayerip
#########################################################

print("-----------------------------------------------------")
print("6. Running updatemaplayerip")
# call_command('updatelayers') # TODO CRITICAL : this overrides the layer thumbnail of existing layers even if unchanged !!!
call_command('updatemaplayerip')


#########################################################
# 7. Collecting static files
#########################################################

print("-----------------------------------------------------")
print("7. Collecting static files")
call_command('collectstatic', '--noinput', verbosity=0)

#########################################################
# 8. Waiting for GeoServer
#########################################################

print("-----------------------------------------------------")
print("8. Waiting for GeoServer")
for _ in range(60*5):
    try:
        requests.head("http://geoserver:8080/geoserver")
        break
    except ConnectionError:
        time.sleep(1)
else:
    requests.head("http://geoserver:8080/geoserver")

#########################################################
# 9. Securing GeoServer
#########################################################

print("-----------------------------------------------------")
print("9. Securing GeoServer")

# Getting the old password
try:
    r1 = requests.get('http://geoserver:8080/geoserver/rest/security/masterpw.json', auth=(admin_username, admin_password))
except requests.exceptions.ConnectionError as e:
    print("Unable to connect to GeoServer. Make sure GeoServer is started and accessible.")
    exit(1)
r1.raise_for_status()
old_password = json.loads(r1.text)["oldMasterPassword"]

if old_password=='M(cqp{V1':
    print("Randomizing master password")
    new_password = uuid.uuid4().hex
    data = json.dumps({"oldMasterPassword":old_password,"newMasterPassword":new_password})
    r2 = requests.put('http://geoserver:8080/geoserver/rest/security/masterpw.json', data=data, headers={'Content-Type': 'application/json'}, auth=(admin_username, admin_password))
    r2.raise_for_status()
else:
    print("Master password was already changed. No changes made.")
=======
"""
This script initializes Geonode
"""

#########################################################
# Setting up the  context
#########################################################

import os, requests, json, uuid, django, time
django.setup()

#########################################################
# Imports
#########################################################

from django.core.management import call_command
from django.db import connection
from django.db.utils import OperationalError
from requests.exceptions import ConnectionError
from geonode.people.models import Profile
from oauth2_provider.models import Application
from django.conf import settings

# Getting the secrets
admin_username = os.getenv('ADMIN_USERNAME')
admin_password = os.getenv('ADMIN_PASSWORD')
admin_email = os.getenv('ADMIN_EMAIL')


#########################################################
# 1. Waiting for PostgreSQL
#########################################################

print("-----------------------------------------------------")
print("1. Waiting for PostgreSQL")
for _ in range(60):
    try:
        connection.ensure_connection()
        break
    except OperationalError:
        time.sleep(1)
else:
    connection.ensure_connection()
connection.close()

#########################################################
# 2. Running the migrations
#########################################################

print("-----------------------------------------------------")
print("2. Running the migrations")
call_command('migrate', '--noinput')


#########################################################
# 3. Creating superuser if it doesn't exist
#########################################################

print("-----------------------------------------------------")
print("3. Creating/updating superuser")
try:
    superuser = Profile.objects.get(username=admin_username)
    superuser.set_password(admin_password)
    superuser.is_active = True
    superuser.email = admin_email
    superuser.save()
    print('superuser successfully updated')
except Profile.DoesNotExist:
    superuser = Profile.objects.create_superuser(
        admin_username,
        admin_email,
        admin_password
    )
    print('superuser successfully created')


#########################################################
# 4. Create an OAuth2 provider to use authorisations keys
#########################################################

print("-----------------------------------------------------")
print("4. Create/update an OAuth2 provider to use authorisations keys")
app, created = Application.objects.get_or_create(
    pk=1,
    name='GeoServer',
    client_type='confidential',
    authorization_grant_type='authorization-code',
    skip_authorization=True
)
_host = os.getenv('HTTPS_HOST',"") if os.getenv('HTTPS_HOST',"") != "" else os.getenv('HTTP_HOST')
_port = os.getenv('HTTPS_PORT') if os.getenv('HTTPS_HOST',"") != "" else os.getenv('HTTP_PORT')
if _port and _port not in ("80", "443"):
    redirect_uris = [
        'http://{}:{}/geoserver'.format(_host, _port),
        'http://{}:{}/geoserver/index.html'.format(_host, _port),
    ]
else:
    redirect_uris = [
        'http://{}/geoserver'.format(_host),
        'http://{}/geoserver/index.html'.format(_host),
    ]

app.redirect_uris = "\n".join(redirect_uris)
app.save()
if created:
    print('oauth2 provider successfully created')
else:
    print('oauth2 provider successfully updated')


#########################################################
# 5. Loading fixtures
#########################################################

print("-----------------------------------------------------")
print("5. Loading fixtures")
call_command('loaddata', 'initial_data')


#########################################################
# 6. Running updatemaplayerip
#########################################################

print("-----------------------------------------------------")
print("6. Running updatemaplayerip")
# call_command('updatelayers') # TODO CRITICAL : this overrides the layer thumbnail of existing layers even if unchanged !!!
call_command('updatemaplayerip')


#########################################################
# 7. Collecting static files
#########################################################

print("-----------------------------------------------------")
print("7. Collecting static files")
call_command('collectstatic', '--noinput', verbosity=0)

#########################################################
# 8. Waiting for GeoServer
#########################################################

print("-----------------------------------------------------")
print("8. Waiting for GeoServer")
for _ in range(60*5):
    try:
        requests.head("http://geoserver:8080/geoserver")
        break
    except ConnectionError:
        time.sleep(1)
else:
    requests.head("http://geoserver:8080/geoserver")

#########################################################
# 9. Securing GeoServer
#########################################################

print("-----------------------------------------------------")
print("9. Securing GeoServer")

# Getting the old password
try:
    r1 = requests.get('http://geoserver:8080/geoserver/rest/security/masterpw.json', auth=(admin_username, admin_password))
except requests.exceptions.ConnectionError as e:
    print("Unable to connect to GeoServer. Make sure GeoServer is started and accessible.")
    exit(1)
r1.raise_for_status()
old_password = json.loads(r1.text)["oldMasterPassword"]

if old_password=='M(cqp{V1':
    print("Randomizing master password")
    new_password = uuid.uuid4().hex
    data = json.dumps({"oldMasterPassword":old_password,"newMasterPassword":new_password})
    r2 = requests.put('http://geoserver:8080/geoserver/rest/security/masterpw.json', data=data, headers={'Content-Type': 'application/json'}, auth=(admin_username, admin_password))
    r2.raise_for_status()
else:
    print("Master password was already changed. No changes made.")
>>>>>>> 95e4829c
<|MERGE_RESOLUTION|>--- conflicted
+++ resolved
@@ -1,174 +1,3 @@
-<<<<<<< HEAD
-"""
-This script initializes Geonode
-"""
-
-#########################################################
-# Setting up the  context
-#########################################################
-
-import os, requests, json, uuid, django, time
-django.setup()
-
-#########################################################
-# Imports
-#########################################################
-
-from django.core.management import call_command
-from django.db import connection
-from django.db.utils import OperationalError
-from requests.exceptions import ConnectionError
-from geonode.people.models import Profile
-from oauth2_provider.models import Application
-from django.conf import settings
-
-# Getting the secrets
-admin_username = os.getenv('ADMIN_USERNAME')
-admin_password = os.getenv('ADMIN_PASSWORD')
-admin_email = os.getenv('ADMIN_EMAIL')
-
-
-#########################################################
-# 1. Waiting for PostgreSQL
-#########################################################
-
-print("-----------------------------------------------------")
-print("1. Waiting for PostgreSQL")
-for _ in range(60):
-    try:
-        connection.ensure_connection()
-        break
-    except OperationalError:
-        time.sleep(1)
-else:
-    connection.ensure_connection()
-connection.close()
-
-#########################################################
-# 2. Running the migrations
-#########################################################
-
-print("-----------------------------------------------------")
-print("2. Running the migrations")
-call_command('migrate', '--noinput')
-
-
-#########################################################
-# 3. Creating superuser if it doesn't exist
-#########################################################
-
-print("-----------------------------------------------------")
-print("3. Creating/updating superuser")
-try:
-    superuser = Profile.objects.get(username=admin_username)
-    superuser.set_password(admin_password)
-    superuser.is_active = True
-    superuser.email = admin_email
-    superuser.save()
-    print('superuser successfully updated')
-except Profile.DoesNotExist:
-    superuser = Profile.objects.create_superuser(
-        admin_username,
-        admin_email,
-        admin_password
-    )
-    print('superuser successfully created')
-
-
-#########################################################
-# 4. Create an OAuth2 provider to use authorisations keys
-#########################################################
-
-print("-----------------------------------------------------")
-print("4. Create/update an OAuth2 provider to use authorisations keys")
-app, created = Application.objects.get_or_create(
-    pk=1,
-    name='GeoServer',
-    client_type='confidential',
-    authorization_grant_type='authorization-code',
-    skip_authorization=True
-)
-_host = os.getenv('HTTPS_HOST',"") if os.getenv('HTTPS_HOST',"") != "" else os.getenv('HTTP_HOST')
-_port = os.getenv('HTTPS_PORT') if os.getenv('HTTPS_HOST',"") != "" else os.getenv('HTTP_PORT')
-redirect_uris = [
-    'http://{}:{}/geoserver'.format(_host, _port),
-    'http://{}:{}/geoserver/index.html'.format(_host, _port),
-]
-app.redirect_uris = "\n".join(redirect_uris)
-app.save()
-if created:
-    print('oauth2 provider successfully created')
-else:
-    print('oauth2 provider successfully updated')
-
-
-#########################################################
-# 5. Loading fixtures
-#########################################################
-
-print("-----------------------------------------------------")
-print("5. Loading fixtures")
-call_command('loaddata', 'initial_data')
-
-
-#########################################################
-# 6. Running updatemaplayerip
-#########################################################
-
-print("-----------------------------------------------------")
-print("6. Running updatemaplayerip")
-# call_command('updatelayers') # TODO CRITICAL : this overrides the layer thumbnail of existing layers even if unchanged !!!
-call_command('updatemaplayerip')
-
-
-#########################################################
-# 7. Collecting static files
-#########################################################
-
-print("-----------------------------------------------------")
-print("7. Collecting static files")
-call_command('collectstatic', '--noinput', verbosity=0)
-
-#########################################################
-# 8. Waiting for GeoServer
-#########################################################
-
-print("-----------------------------------------------------")
-print("8. Waiting for GeoServer")
-for _ in range(60*5):
-    try:
-        requests.head("http://geoserver:8080/geoserver")
-        break
-    except ConnectionError:
-        time.sleep(1)
-else:
-    requests.head("http://geoserver:8080/geoserver")
-
-#########################################################
-# 9. Securing GeoServer
-#########################################################
-
-print("-----------------------------------------------------")
-print("9. Securing GeoServer")
-
-# Getting the old password
-try:
-    r1 = requests.get('http://geoserver:8080/geoserver/rest/security/masterpw.json', auth=(admin_username, admin_password))
-except requests.exceptions.ConnectionError as e:
-    print("Unable to connect to GeoServer. Make sure GeoServer is started and accessible.")
-    exit(1)
-r1.raise_for_status()
-old_password = json.loads(r1.text)["oldMasterPassword"]
-
-if old_password=='M(cqp{V1':
-    print("Randomizing master password")
-    new_password = uuid.uuid4().hex
-    data = json.dumps({"oldMasterPassword":old_password,"newMasterPassword":new_password})
-    r2 = requests.put('http://geoserver:8080/geoserver/rest/security/masterpw.json', data=data, headers={'Content-Type': 'application/json'}, auth=(admin_username, admin_password))
-    r2.raise_for_status()
-else:
-    print("Master password was already changed. No changes made.")
-=======
 """
 This script initializes Geonode
 """
@@ -344,5 +173,4 @@
     r2 = requests.put('http://geoserver:8080/geoserver/rest/security/masterpw.json', data=data, headers={'Content-Type': 'application/json'}, auth=(admin_username, admin_password))
     r2.raise_for_status()
 else:
-    print("Master password was already changed. No changes made.")
->>>>>>> 95e4829c
+    print("Master password was already changed. No changes made.")