--- conflicted
+++ resolved
@@ -76,13 +76,7 @@
         """
         The Open Web Service url for the server.
         """
-<<<<<<< HEAD
-        if self.OWS_LOCATION: return self.OWS_LOCATION
-        elif self.PUBLIC_LOCATION: return self.PUBLIC_LOCATION + 'wms'
-        else: return self.LOCATION + 'wms'
-=======
         return self.LOCATION + 'ows' if not self.OWS_LOCATION else self.OWS_LOCATION
->>>>>>> 8586a7ac
 
     @property
     def rest(self):
