--- conflicted
+++ resolved
@@ -80,15 +80,11 @@
         'initial_query': initial_query}))
 
 def advanced_search(request, **kw):
-<<<<<<< HEAD
-    return render_to_response('search/advanced_search.html', RequestContext(request))
-=======
     ctx = {
         'category_list': TopicCategory.objects.all(),
     }
     
     return render_to_response('search/advanced_search.html', RequestContext(request, ctx))
->>>>>>> 3807cdb4
 
 def _get_search_context():
     cache_key = 'simple_search_context'
