--- conflicted
+++ resolved
@@ -1187,7 +1187,6 @@
 
 # async signals can be the same as broker url
 # but they should have separate setting anyway
-<<<<<<< HEAD
 # use amqp://localhost for local rabbitmq server
 """
     sudo apt-get install -y erlang
@@ -1201,19 +1200,12 @@
 
     sudo rabbitmqctl list_queues
 """
-=======
-# use amqp:// for local rabbitmq server
-ASYNC_SIGNALS_BROKER_URL = 'memory://'
-BROKER_URL = os.environ.get('BROKER_URL', ASYNC_SIGNALS_BROKER_URL)
-
->>>>>>> 0a252858
 # Disabling the heartbeat because workers seems often disabled in flower,
 # thanks to http://stackoverflow.com/a/14831904/654755
 BROKER_HEARTBEAT=0
 
 # Avoid long running and retried tasks to be run over-and-over again.
 BROKER_TRANSPORT_OPTIONS = {
-<<<<<<< HEAD
     'fanout_prefix': True,
     'fanout_patterns': True,
     'socket_timeout': 60,
@@ -1275,45 +1267,15 @@
 #     ...
 # }
 
-=======
-    'socket_timeout': 10,
-    'visibility_timeout': 86400
-}
-
-# CELERY_RESULT_BACKEND = BROKER_URL
-CELERY_RESULT_PERSISTENT = False
-
-# Allow to recover from any unknown crash.
-CELERY_ACKS_LATE = True
-
-# Set this to False in order to run async
-CELERY_TASK_ALWAYS_EAGER = True
-CELERY_TASK_IGNORE_RESULT = False
-
-# Set Tasks Queues
-CELERY_TASK_SERIALIZER = 'json'
-CELERY_TASK_DEFAULT_QUEUE = "default"
-CELERY_TASK_DEFAULT_EXCHANGE = "default"
-CELERY_TASK_DEFAULT_EXCHANGE_TYPE = "direct"
-CELERY_TASK_DEFAULT_ROUTING_KEY = "default"
-CELERY_TASK_CREATE_MISSING_QUEUES = True
->>>>>>> 0a252858
 # Half a day is enough
 CELERY_TASK_RESULT_EXPIRES = 43200
 
 # Sometimes, Ask asks us to enable this to debug issues.
 # BTW, it will save some CPU cycles.
-<<<<<<< HEAD
 CELERY_DISABLE_RATE_LIMITS = False
 CELERY_SEND_TASK_EVENTS = True
 CELERY_WORKER_DISABLE_RATE_LIMITS = False
 CELERY_WORKER_SEND_TASK_EVENTS = True
-=======
-CELERY_DISABLE_RATE_LIMITS = True
-CELERY_SEND_TASK_EVENTS = False
-CELERY_WORKER_DISABLE_RATE_LIMITS = True
-CELERY_WORKER_SEND_TASK_EVENTS = False
->>>>>>> 0a252858
 
 # Allow our remote workers to get tasks faster if they have a
 # slow internet connection (yes Gurney, I'm thinking of you).
@@ -1325,28 +1287,11 @@
 # NOTE: I don't know if this is compatible with upstart.
 CELERYD_POOL_RESTARTS = True
 
-<<<<<<< HEAD
-=======
-# I use these to debug kombu crashes; we get a more informative message.
-#CELERY_TASK_SERIALIZER = 'json'
-#CELERY_RESULT_SERIALIZER = 'json'
-
->>>>>>> 0a252858
 CELERY_TRACK_STARTED = True
 CELERY_SEND_TASK_SENT_EVENT = True
 
 # Disabled by default and I like it, because we use Sentry for this.
 #CELERY_SEND_TASK_ERROR_EMAILS = False
-<<<<<<< HEAD
-=======
-
-CELERY_QUEUES = [
-    Queue('default', routing_key='default'),
-    Queue('cleanup', routing_key='cleanup'),
-    Queue('update', routing_key='update'),
-    Queue('email', routing_key='email'),
-]
->>>>>>> 0a252858
 
 # AWS S3 Settings
 
