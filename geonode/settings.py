# -*- coding: utf-8 -*-
#########################################################################
#
# Copyright (C) 2012 OpenPlans
#
# This program is free software: you can redistribute it and/or modify
# it under the terms of the GNU General Public License as published by
# the Free Software Foundation, either version 3 of the License, or
# (at your option) any later version.
#
# This program is distributed in the hope that it will be useful,
# but WITHOUT ANY WARRANTY; without even the implied warranty of
# MERCHANTABILITY or FITNESS FOR A PARTICULAR PURPOSE. See the
# GNU General Public License for more details.
#
# You should have received a copy of the GNU General Public License
# along with this program. If not, see <http://www.gnu.org/licenses/>.
#
#########################################################################

# Django settings for the GeoNode project.
import os

#
# General Django development settings
#

# Defines the directory that contains the settings file as the PROJECT_ROOT
# It is used for relative settings elsewhere.
PROJECT_ROOT = os.path.abspath(os.path.dirname(__file__))

# Setting debug to true makes Django serve static media and
# present pretty error pages.
DEBUG = TEMPLATE_DEBUG = True

# Set to True to load non-minified versions of (static) client dependencies
# Requires to set-up Node and tools that are required for static development 
# otherwise it will raise errors for the missing non-minified dependencies
DEBUG_STATIC = False

# This is needed for integration tests, they require
# geonode to be listening for GeoServer auth requests.
os.environ['DJANGO_LIVE_TEST_SERVER_ADDRESS'] = 'localhost:8000'

# Defines settings for development
DATABASES = {
    'default': {
        'ENGINE': 'django.db.backends.sqlite3',
        'NAME': os.path.join(PROJECT_ROOT, 'development.db'),
    },
    # vector datastore for uploads
    #'datastore' : {
    #    'ENGINE': 'django.contrib.gis.db.backends.postgis',
    #    'NAME': '',
    #    'USER' : '',
    #    'PASSWORD' : '',
    #    'HOST' : '',
    #    'PORT' : '',
    #}
}

# Local time zone for this installation. Choices can be found here:
# http://en.wikipedia.org/wiki/List_of_tz_zones_by_name
# although not all choices may be available on all operating systems.
# If running in a Windows environment this must be set to the same as your
# system time zone.
TIME_ZONE = 'America/Chicago'

# Language code for this installation. All choices can be found here:
# http://www.i18nguy.com/unicode/language-identifiers.html
LANGUAGE_CODE = 'en'

LANGUAGES = (
    ('en', 'English'),
    ('es', 'Español'),
    ('it', 'Italiano'),
    ('fr', 'Français'),
    ('de', 'Deutsch'),
    ('el', 'Ελληνικά'),
    ('id', 'Bahasa Indonesia'),
    ('zh-cn', '中文'),
    ('ja', '日本語'),
    ('fa', 'Persian'),
    ('pt', 'Portuguese'),
    ('ru', 'Russian'),
    ('vi', 'Vietnamese'),
    #('fil', 'Filipino'),
    
)

# If you set this to False, Django will make some optimizations so as not
# to load the internationalization machinery.
USE_I18N = True

# Absolute path to the directory that holds media.
# Example: "/home/media/media.lawrence.com/"
MEDIA_ROOT = os.path.join(PROJECT_ROOT, "uploaded")

# URL that handles the media served from MEDIA_ROOT. Make sure to use a
# trailing slash if there is a path component (optional in other cases).
# Examples: "http://media.lawrence.com", "http://example.com/media/"
MEDIA_URL = "/uploaded/"

# Absolute path to the directory that holds static files like app media.
# Example: "/home/media/media.lawrence.com/apps/"
STATIC_ROOT = os.path.join(PROJECT_ROOT, "static_root")

# URL that handles the static files like app media.
# Example: "http://media.lawrence.com"
STATIC_URL = "/static/"

# Additional directories which hold static files
STATICFILES_DIRS = [
    os.path.join(PROJECT_ROOT, "static"),
]

# List of finder classes that know how to find static files in
# various locations.
STATICFILES_FINDERS = (
    'django.contrib.staticfiles.finders.FileSystemFinder',
    'django.contrib.staticfiles.finders.AppDirectoriesFinder',
#    'django.contrib.staticfiles.finders.DefaultStorageFinder',
)

# Note that Django automatically includes the "templates" dir in all the
# INSTALLED_APPS, se there is no need to add maps/templates or admin/templates
TEMPLATE_DIRS = (
    os.path.join(PROJECT_ROOT, "templates"),
)

# Location of translation files
LOCALE_PATHS = (
    os.path.join(PROJECT_ROOT, "locale"),
)

# Make this unique, and don't share it with anybody.
SECRET_KEY = 'myv-y4#7j-d*p-__@j#*3z@!y24fz8%^z2v6atuy4bo9vqr1_a'

# Location of url mappings
ROOT_URLCONF = 'geonode.urls'

# Site id in the Django sites framework
SITE_ID = 1

# Login and logout urls override
LOGIN_URL = '/account/login/'
LOGOUT_URL = '/account/logout/'

# Documents application
ALLOWED_DOCUMENT_TYPES = [
    'doc', 'docx','gif', 'jpg', 'jpeg', 'ods', 'odt', 'pdf', 'png', 'ppt', 
    'rar', 'tif', 'tiff', 'txt', 'xls', 'xlsx', 'xml', 'zip', 
]
MAX_DOCUMENT_SIZE = 2 # MB

GEONODE_APPS = (
    # GeoNode internal apps
    'geonode.people',
    'geonode.base',
    'geonode.layers',
    'geonode.upload',
    'geonode.maps',
    'geonode.proxy',
    'geonode.security',
    'geonode.search',
    'geonode.social',
    'geonode.catalogue',
    'geonode.documents',

    # GeoNode Contrib Apps
    'geonode.contrib.groups',
)

INSTALLED_APPS = (

    # Apps bundled with Django
    'django.contrib.auth',
    'django.contrib.contenttypes',
    'django.contrib.sessions',
    'django.contrib.sites',
    'django.contrib.admin',
    'django.contrib.sitemaps',
    'django.contrib.staticfiles',
    'django.contrib.messages',
    'django.contrib.humanize',

    # Third party apps

    # Utility
    'pagination',
    'taggit',
    'taggit_templatetags',
    'south',
    'friendlytagloader',
    'geoexplorer',
    'django_extensions',
    'tastypie',
    'polymorphic',

    # Theme
    "pinax_theme_bootstrap_account",
    "pinax_theme_bootstrap",
    'django_forms_bootstrap',

    # Social
    'account',
    'avatar',
    'dialogos',
    'agon_ratings',
    'notification',
    'announcements',
    'actstream',
    'user_messages',
<<<<<<< HEAD

    # GeoNode internal apps
    'geonode.people',
    'geonode.base',
    'geonode.layers',
    'geonode.upload',
    'geonode.maps',
    'geonode.proxy',
    'geonode.security',
    'geonode.search',
    'geonode.social',
    'geonode.catalogue',
    'geonode.documents',
    'geonode.api',
)
=======
) + GEONODE_APPS
>>>>>>> eebb36a1

LOGGING = {
    'version': 1,
    'disable_existing_loggers': True,
    'formatters': {
        'verbose': {
            'format': '%(levelname)s %(asctime)s %(module)s %(process)d %(thread)d %(message)s'
        },
        'simple': {
            'format': '%(message)s',        },
    },
    'filters': {
        'require_debug_false': {
            '()': 'django.utils.log.RequireDebugFalse'
     }
    },
    'handlers': {
        'null': {
            'level':'ERROR',
            'class':'django.utils.log.NullHandler',
        },
        'console':{
            'level':'ERROR',
            'class':'logging.StreamHandler',
            'formatter': 'simple'
        },
        'mail_admins': {
            'level': 'ERROR',
            'filters': ['require_debug_false'],
            'class': 'django.utils.log.AdminEmailHandler',
        }
    },
    "loggers": {
        "django": {
            "handlers": ["console"],
            "level": "ERROR",
        },
        "geonode": {
            "handlers": ["console"],
            "level": "ERROR",
        },

        "gsconfig.catalog": {
            "handlers": ["console"],
            "level": "ERROR",
        },
        "owslib": {
            "handlers": ["console"],
            "level": "ERROR",
        },
        "pycsw": {
            "handlers": ["console"],
            "level": "ERROR",
        },
        'south': {
            "handlers": ["console"],
            "level": "ERROR",
        },
    },
}

#
# Customizations to built in Django settings required by GeoNode
#


TEMPLATE_CONTEXT_PROCESSORS = (
    'django.contrib.auth.context_processors.auth',
    'django.core.context_processors.debug',
    'django.core.context_processors.i18n',
    "django.core.context_processors.tz",
    'django.core.context_processors.media',
    "django.core.context_processors.static",
    'django.core.context_processors.request',
    'django.contrib.messages.context_processors.messages',
    'account.context_processors.account',
    # The context processor below adds things like SITEURL
    # and GEOSERVER_BASE_URL to all pages that use a RequestContext
    'geonode.context_processors.resource_urls',
)

MIDDLEWARE_CLASSES = (
    'django.middleware.common.CommonMiddleware',
    'django.contrib.sessions.middleware.SessionMiddleware',
    'django.contrib.messages.middleware.MessageMiddleware',
    # The setting below makes it possible to serve different languages per
    # user depending on things like headers in HTTP requests.
    'django.middleware.locale.LocaleMiddleware',
    'pagination.middleware.PaginationMiddleware',
    'django.middleware.csrf.CsrfViewMiddleware',
    'django.contrib.auth.middleware.AuthenticationMiddleware',
    # This middleware allows to print private layers for the users that have 
    # the permissions to view them.
    # It sets temporary the involved layers as public before restoring the permissions.
    # Beware that for few seconds the involved layers are public there could be risks.
    #'geonode.middleware.PrintProxyMiddleware',
)


# Replacement of default authentication backend in order to support
# permissions per object.
AUTHENTICATION_BACKENDS = ('geonode.security.auth.GranularBackend',)

def get_user_url(u):
    return u.profile.get_absolute_url()


ABSOLUTE_URL_OVERRIDES = {
    'auth.user': get_user_url
}

#
# Settings for default search size
#
DEFAULT_SEARCH_SIZE = 10


#
# Settings for third party apps
#

# Agon Ratings
AGON_RATINGS_CATEGORY_CHOICES = {
    "maps.Map": {
        "map": "How good is this map?"
    },
    "layers.Layer": {
        "layer": "How good is this layer?"
    },
    "documents.Document": {
        "document": "How good is this document?"
    }
}

# Activity Stream
ACTSTREAM_SETTINGS = {
    'MODELS': ('auth.user', 'layers.layer', 'maps.map', 'dialogos.comment', 'documents.document'),
    'FETCH_RELATIONS': True,
    'USE_PREFETCH': False,
    'USE_JSONFIELD': True,
    'GFK_FETCH_DEPTH': 1,
}

# For South migrations
SOUTH_MIGRATION_MODULES = {
    'avatar': 'geonode.migrations.avatar',
}
SOUTH_TESTS_MIGRATE=False

# Settings for Social Apps
AUTH_PROFILE_MODULE = 'people.Profile'
REGISTRATION_OPEN = False

# Email for users to contact admins.
THEME_ACCOUNT_CONTACT_EMAIL = 'admin@example.com'

#
# Test Settings
#

# Setting a custom test runner to avoid running the tests for
# some problematic 3rd party apps
TEST_RUNNER = 'django_nose.NoseTestSuiteRunner'

# Arguments for the test runner
NOSE_ARGS = [
      '--nocapture',
      '--detailed-errors',
      ]

#
# GeoNode specific settings
#

SITEURL = "http://localhost:8000/"

# Topic Categories list should not be modified (they are ISO). In case you 
# absolutely need it set to True this variable
MODIFY_TOPICCATEGORY = False

MISSING_THUMBNAIL = 'geonode/img/missing_thumb.png'

# Search Snippet Cache Time in Seconds
CACHE_TIME=0

# OGC (WMS/WFS/WCS) Server Settings
OGC_SERVER = {
    'default' : {
        'BACKEND' : 'geonode.geoserver',
        'LOCATION' : 'http://localhost:8080/geoserver/',
        # PUBLIC_LOCATION needs to be kept like this because in dev mode
        # the proxy won't work and the integration tests will fail
        # the entire block has to be overridden in the local_settings
        'PUBLIC_LOCATION' : 'http://localhost:8080/geoserver/',
        'USER' : 'admin',
        'PASSWORD' : 'geoserver',
        'MAPFISH_PRINT_ENABLED' : True,
        'PRINTNG_ENABLED' : True,
        'GEONODE_SECURITY_ENABLED' : True,
        'GEOGIT_ENABLED' : False,
        'WMST_ENABLED' : False,
        'BACKEND_WRITE_ENABLED': True,
        'WPS_ENABLED' : True,
        # Set to name of database in DATABASES dictionary to enable
        'DATASTORE': '', #'datastore',
        'TIMEOUT': 10  # number of seconds to allow for HTTP requests
    }
}

# Uploader Settings
UPLOADER = {
    'BACKEND' : 'geonode.rest',
    'OPTIONS' : {
        'TIME_ENABLED': False,
        'GEOGIT_ENABLED': False,
    }
}

# CSW settings
CATALOGUE = {
    'default': {
        # The underlying CSW implementation
        # default is pycsw in local mode (tied directly to GeoNode Django DB)
        'ENGINE': 'geonode.catalogue.backends.pycsw_local',
        # pycsw in non-local mode
        #'ENGINE': 'geonode.catalogue.backends.pycsw_http',
        # GeoNetwork opensource
        #'ENGINE': 'geonode.catalogue.backends.geonetwork',
        # deegree and others
        #'ENGINE': 'geonode.catalogue.backends.generic',

        # The FULLY QUALIFIED base url to the CSW instance for this GeoNode
        'URL': '%scatalogue/csw' % SITEURL,
        #'URL': 'http://localhost:8080/geonetwork/srv/en/csw',
        #'URL': 'http://localhost:8080/deegree-csw-demo-3.0.4/services',

        # login credentials (for GeoNetwork)
        'USER': 'admin',
        'PASSWORD': 'admin',
    }
}

# pycsw settings
PYCSW = {
    # pycsw configuration
    'CONFIGURATION': {
        'metadata:main': {
            'identification_title': 'GeoNode Catalogue',
            'identification_abstract': 'GeoNode is an open source platform that facilitates the creation, sharing, and collaborative use of geospatial data',
            'identification_keywords': 'sdi,catalogue,discovery,metadata,GeoNode',
            'identification_keywords_type': 'theme',
            'identification_fees': 'None',
            'identification_accessconstraints': 'None',
            'provider_name': 'Organization Name',
            'provider_url': SITEURL,
            'contact_name': 'Lastname, Firstname',
            'contact_position': 'Position Title',
            'contact_address': 'Mailing Address',
            'contact_city': 'City',
            'contact_stateorprovince': 'Administrative Area',
            'contact_postalcode': 'Zip or Postal Code',
            'contact_country': 'Country',
            'contact_phone': '+xx-xxx-xxx-xxxx',
            'contact_fax': '+xx-xxx-xxx-xxxx',
            'contact_email': 'Email Address',
            'contact_url': 'Contact URL',
            'contact_hours': 'Hours of Service',
            'contact_instructions': 'During hours of service. Off on weekends.',
            'contact_role': 'pointOfContact',
        },
        'metadata:inspire': {
            'enabled': 'true',
            'languages_supported': 'eng,gre',
            'default_language': 'eng',
            'date': 'YYYY-MM-DD',
            'gemet_keywords': 'Utility and governmental services',
            'conformity_service': 'notEvaluated',
            'contact_name': 'Organization Name',
            'contact_email': 'Email Address',
            'temp_extent': 'YYYY-MM-DD/YYYY-MM-DD',
        }
    }
}

# GeoNode javascript client configuration

# Where should newly created maps be focused?
DEFAULT_MAP_CENTER = (0, 0)

# How tightly zoomed should newly created maps be?
# 0 = entire world;
# maximum zoom is between 12 and 15 (for Google Maps, coverage varies by area)
DEFAULT_MAP_ZOOM = 0

MAP_BASELAYERS = [{
    "source": {
        "ptype": "gxp_wmscsource",
        "url": OGC_SERVER['default']['PUBLIC_LOCATION'] + "wms",
        "restUrl": "/gs/rest"
     }
  },{
    "source": {"ptype": "gxp_olsource"},
    "type":"OpenLayers.Layer",
    "args":["No background"],
    "visibility": False,
    "fixed": True,
    "group":"background"
  }, {
    "source": {"ptype": "gxp_osmsource"},
    "type":"OpenLayers.Layer.OSM",
    "name":"mapnik",
    "visibility": False,
    "fixed": True,
    "group":"background"
  }, {
    "source": {"ptype": "gxp_mapquestsource"},
    "name":"osm",
    "group":"background",
    "visibility": True
  }, {
    "source": {"ptype": "gxp_mapquestsource"},
    "name":"naip",
    "group":"background",
    "visibility": False
  }, {
    "source": {"ptype": "gxp_bingsource"},
    "name": "AerialWithLabels",
    "fixed": True,
    "visibility": False,
    "group":"background"
  },{
    "source": {"ptype": "gxp_mapboxsource"},
  }, {
    "source": {"ptype": "gxp_olsource"},
    "type":"OpenLayers.Layer.WMS",
    "group":"background",
    "visibility": False,
    "fixed": True,
    "args":[
      "bluemarble",
      "http://maps.opengeo.org/geowebcache/service/wms",
      {
        "layers":["bluemarble"],
        "format":"image/png",
        "tiled": True,
        "tilesOrigin": [-20037508.34, -20037508.34]
      },
      {"buffer": 0}
    ]

}]

SOCIAL_BUTTONS = True

# Require users to authenticate before using Geonode
LOCKDOWN_GEONODE = False

# Add additional paths (as regular expressions) that don't require authentication.
AUTH_EXEMPT_URLS = ()

if LOCKDOWN_GEONODE:
    MIDDLEWARE_CLASSES = MIDDLEWARE_CLASSES + ('geonode.security.middleware.LoginRequiredMiddleware',)


# A tuple of hosts the proxy can send requests to.
PROXY_ALLOWED_HOSTS = ()

# The proxy to use when making cross origin requests.
PROXY_URL = '/proxy/?url=' if DEBUG else None

# Load more settings from a file called local_settings.py if it exists
try:
    from local_settings import *
except ImportError:
    pass

# Available download formats
DOWNLOAD_FORMATS_METADATA = [
    'Atom', 'DIF', 'Dublin Core', 'ebRIM', 'FGDC', 'TC211',
]
DOWNLOAD_FORMATS_VECTOR = [
    'JPEG', 'PDF', 'PNG', 'Zipped Shapefile', 'GML 2.0', 'GML 3.1.1', 'CSV', 
    'Excel', 'GeoJSON', 'KML', 'View in Google Earth', 'Tiles',
]
DOWNLOAD_FORMATS_RASTER = [
    'JPEG', 'PDF', 'PNG', 'ArcGrid', 'GeoTIFF', 'Gtopo30', 'ImageMosaic', 'KML',
    'View in Google Earth', 'Tiles',
]

<<<<<<< HEAD
TASTYPIE_DEFAULT_FORMATS = ['json']
=======
ACCOUNT_NOTIFY_ON_PASSWORD_CHANGE = False
>>>>>>> eebb36a1
<|MERGE_RESOLUTION|>--- conflicted
+++ resolved
@@ -166,6 +166,7 @@
     'geonode.social',
     'geonode.catalogue',
     'geonode.documents',
+    'geonode.api',
 
     # GeoNode Contrib Apps
     'geonode.contrib.groups',
@@ -194,8 +195,6 @@
     'friendlytagloader',
     'geoexplorer',
     'django_extensions',
-    'tastypie',
-    'polymorphic',
 
     # Theme
     "pinax_theme_bootstrap_account",
@@ -211,25 +210,10 @@
     'announcements',
     'actstream',
     'user_messages',
-<<<<<<< HEAD
-
-    # GeoNode internal apps
-    'geonode.people',
-    'geonode.base',
-    'geonode.layers',
-    'geonode.upload',
-    'geonode.maps',
-    'geonode.proxy',
-    'geonode.security',
-    'geonode.search',
-    'geonode.social',
-    'geonode.catalogue',
-    'geonode.documents',
-    'geonode.api',
-)
-=======
+    'tastypie',
+    'polymorphic',
+
 ) + GEONODE_APPS
->>>>>>> eebb36a1
 
 LOGGING = {
     'version': 1,
@@ -619,8 +603,6 @@
     'View in Google Earth', 'Tiles',
 ]
 
-<<<<<<< HEAD
+ACCOUNT_NOTIFY_ON_PASSWORD_CHANGE = False
+
 TASTYPIE_DEFAULT_FORMATS = ['json']
-=======
-ACCOUNT_NOTIFY_ON_PASSWORD_CHANGE = False
->>>>>>> eebb36a1
