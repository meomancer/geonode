
# -*- coding: utf-8 -*-
#########################################################################
#
# Copyright (C) 2016 OSGeo
#
# This program is free software: you can redistribute it and/or modify
# it under the terms of the GNU General Public License as published by
# the Free Software Foundation, either version 3 of the License, or
# (at your option) any later version.
#
# This program is distributed in the hope that it will be useful,
# but WITHOUT ANY WARRANTY; without even the implied warranty of
# MERCHANTABILITY or FITNESS FOR A PARTICULAR PURPOSE. See the
# GNU General Public License for more details.
#
# You should have received a copy of the GNU General Public License
# along with this program. If not, see <http://www.gnu.org/licenses/>.
#
#########################################################################

# Django settings for the GeoNode project.
import os
import re
import sys
from datetime import timedelta
from distutils.util import strtobool

import dj_database_url
#
# General Django development settings
#
import django
from django.conf.global_settings import DATETIME_INPUT_FORMATS
from geonode import __file__ as geonode_path
from geonode import get_version
from geonode.celery_app import app  # flake8: noqa
from kombu import Queue

# GeoNode Version
VERSION = get_version()

# Defines the directory that contains the settings file as the PROJECT_ROOT
# It is used for relative settings elsewhere.
PROJECT_ROOT = os.path.abspath(os.path.dirname(__file__))

# Setting debug to true makes Django serve static media and
# present pretty error pages.
DEBUG = strtobool(os.getenv('DEBUG', 'True'))

# Set to True to load non-minified versions of (static) client dependencies
# Requires to set-up Node and tools that are required for static development
# otherwise it will raise errors for the missing non-minified dependencies
DEBUG_STATIC = strtobool(os.getenv('DEBUG_STATIC', 'False'))

# Define email service on GeoNode
EMAIL_ENABLE = strtobool(os.getenv('EMAIL_ENABLE', 'False'))

if EMAIL_ENABLE:
    EMAIL_BACKEND = os.getenv('DJANGO_EMAIL_BACKEND', \
        default='django.core.mail.backends.smtp.EmailBackend')
    EMAIL_HOST = 'localhost'
    EMAIL_PORT = 25
    EMAIL_HOST_USER = ''
    EMAIL_HOST_PASSWORD = ''
    EMAIL_USE_TLS = False
    DEFAULT_FROM_EMAIL = 'GeoNode <no-reply@geonode.org>'
else:
    EMAIL_BACKEND = os.getenv('DJANGO_EMAIL_BACKEND', \
        default='django.core.mail.backends.console.EmailBackend')

# This is needed for integration tests, they require
# geonode to be listening for GeoServer auth requests.
os.environ['DJANGO_LIVE_TEST_SERVER_ADDRESS'] = 'localhost:8000'

ALLOWED_HOSTS = ['localhost', 'django'] if os.getenv('ALLOWED_HOSTS') is None \
    else re.split(r' *[,|:|;] *', os.getenv('ALLOWED_HOSTS'))

# AUTH_IP_WHITELIST property limits access to users/groups REST endpoints
# to only whitelisted IP addresses.
#
# Empty list means 'allow all'
#
# If you need to limit 'api' REST calls to only some specific IPs
# fill the list like below:
#
# AUTH_IP_WHITELIST = ['192.168.1.158', '192.168.1.159']
AUTH_IP_WHITELIST = []

# Make this unique, and don't share it with anybody.
_DEFAULT_SECRET_KEY = 'myv-y4#7j-d*p-__@j#*3z@!y24fz8%^z2v6atuy4bo9vqr1_a'
SECRET_KEY = os.getenv('SECRET_KEY', _DEFAULT_SECRET_KEY)

DATABASE_URL = os.getenv(
    'DATABASE_URL',
    'sqlite:///{path}'.format(
        path=os.path.join(PROJECT_ROOT, 'development.db')
    )
)

#DATABASE_URL = 'postgresql://test_geonode:test_geonode@localhost:5432/geonode'

# Defines settings for development

# since GeoDjango is in use, you should use gis-enabled engine, for example:
# 'ENGINE': 'django.contrib.gis.db.backends.postgis'
# see https://docs.djangoproject.com/en/1.8/ref/contrib/gis/db-api/#module-django.contrib.gis.db.backends for
# detailed list of supported backends and notes.
DATABASES = {
    'default': dj_database_url.parse(DATABASE_URL, conn_max_age=600)
}

MANAGERS = ADMINS = os.getenv('ADMINS', [])

# Local time zone for this installation. Choices can be found here:
# http://en.wikipedia.org/wiki/List_of_tz_zones_by_name
# although not all choices may be available on all operating systems.
# If running in a Windows environment this must be set to the same as your
# system time zone.
TIME_ZONE = os.getenv('TIME_ZONE', "America/Chicago")

SITE_ID = int(os.getenv('SITE_ID', '1'))

USE_I18N = strtobool(os.getenv('USE_I18N', 'True'))
USE_L10N = strtobool(os.getenv('USE_I18N', 'True'))

# Language code for this installation. All choices can be found here:
# http://www.i18nguy.com/unicode/language-identifiers.html
LANGUAGE_CODE = os.getenv('LANGUAGE_CODE', "en")


_DEFAULT_LANGUAGES = (
    ('en', 'English'),
    ('es', 'Español'),
    ('it', 'Italiano'),
    ('fr', 'Français'),
    ('de', 'Deutsch'),
    ('el', 'Ελληνικά'),
    ('id', 'Bahasa Indonesia'),
    ('zh-cn', '中文'),
    ('ja', '日本語'),
    ('fa', 'Persian'),
    ('ar', 'Arabic'),
    ('bn', 'Bengali'),
    ('ne', 'Nepali'),
    ('sq', 'Albanian'),
    ('af', 'Afrikaans'),
    ('sw', 'Swahili'),
    ('pt', 'Portuguese'),
    ('pt-br', 'Portuguese (Brazil)'),
    ('ru', 'Russian'),
    ('vi', 'Vietnamese'),
    ('ko', '한국어'),
    ('am', 'Amharic'),
    ('km', 'Khmer'),
    ('pl', 'Polish'),
    ('sv', 'Swedish'),
    ('th', 'ไทย'),
    ('uk', 'Ukranian'),
    ('si', 'Sinhala'),
    ('ta', 'Tamil'),
    ('tl', 'Tagalog'),
)

LANGUAGES = os.getenv('LANGUAGES', _DEFAULT_LANGUAGES)

EXTRA_LANG_INFO = {
    'am': {
        'bidi': False,
        'code': 'am',
        'name': 'Amharic',
        'name_local': 'Amharic',
    },
    'tl': {
        'bidi': False,
        'code': 'tl',
        'name': 'Tagalog',
        'name_local': 'tagalog',
    },
    'ta': {
        'bidi': False,
        'code': 'ta',
        'name': 'Tamil',
        'name_local': u'tamil',
    },
    'si': {
        'bidi': False,
        'code': 'si',
        'name': 'Sinhala',
        'name_local': 'sinhala',
    },
}


AUTH_USER_MODEL = os.getenv('AUTH_USER_MODEL', 'people.Profile')

MODELTRANSLATION_LANGUAGES = ['en', ]

MODELTRANSLATION_DEFAULT_LANGUAGE = 'en'

MODELTRANSLATION_FALLBACK_LANGUAGES = ('en',)

# Absolute path to the directory that holds media.
# Example: "/home/media/media.lawrence.com/"
MEDIA_ROOT = os.getenv('MEDIA_ROOT', os.path.join(PROJECT_ROOT, "uploaded"))

# URL that handles the media served from MEDIA_ROOT. Make sure to use a
# trailing slash if there is a path component (optional in other cases).
# Examples: "http://media.lawrence.com", "http://example.com/media/"
MEDIA_URL = os.getenv('MEDIA_URL', "/uploaded/")
LOCAL_MEDIA_URL = os.getenv('LOCAL_MEDIA_URL', "/uploaded/")

# Absolute path to the directory that holds static files like app media.
# Example: "/home/media/media.lawrence.com/apps/"
STATIC_ROOT = os.getenv('STATIC_ROOT',
                        os.path.join(PROJECT_ROOT, "static_root")
                        )

# URL that handles the static files like app media.
# Example: "http://media.lawrence.com"
STATIC_URL = os.getenv('STATIC_URL', "/static/")

# Additional directories which hold static files
_DEFAULT_STATICFILES_DIRS = [
    os.path.join(PROJECT_ROOT, "static"),
]

STATICFILES_DIRS = os.getenv('STATICFILES_DIRS', _DEFAULT_STATICFILES_DIRS)

# List of finder classes that know how to find static files in
# various locations.
STATICFILES_FINDERS = (
    'django.contrib.staticfiles.finders.FileSystemFinder',
    'django.contrib.staticfiles.finders.AppDirectoriesFinder',
    #    'django.contrib.staticfiles.finders.DefaultStorageFinder',
)

# Location of translation files
_DEFAULT_LOCALE_PATHS = (
    os.path.join(PROJECT_ROOT, "locale"),
)

LOCALE_PATHS = os.getenv('LOCALE_PATHS', _DEFAULT_LOCALE_PATHS)


# Location of url mappings
ROOT_URLCONF = os.getenv('ROOT_URLCONF', 'geonode.urls')

LOGIN_REDIRECT_URL = '/'

# Documents application
ALLOWED_DOCUMENT_TYPES = [
    'doc', 'docx', 'gif', 'jpg', 'jpeg', 'ods', 'odt', 'odp', 'pdf', 'png',
    'ppt', 'pptx', 'rar', 'sld', 'tif', 'tiff', 'txt', 'xls', 'xlsx', 'xml',
    'zip', 'gz', 'qml'
]
MAX_DOCUMENT_SIZE = int(os.getenv('MAX_DOCUMENT_SIZE ', '2'))  # MB

# DOCUMENT_TYPE_MAP and DOCUMENT_MIMETYPE_MAP update enumerations in
# documents/enumerations.py and should only
# need to be uncommented if adding other types
# to settings.ALLOWED_DOCUMENT_TYPES

# DOCUMENT_TYPE_MAP = {}
# DOCUMENT_MIMETYPE_MAP = {}

GEONODE_APPS = (
    # GeoNode internal apps
    'geonode.people',
    'geonode.base',
    'geonode.layers',
    'geonode.maps',
    'geonode.proxy',
    'geonode.security',
    'geonode.social',
    'geonode.catalogue',
    'geonode.documents',
    'geonode.api',
    'geonode.groups',
    'geonode.services',

    # QGIS Server Apps
    # 'geonode.qgis_server',

    # GeoServer Apps
    # Geoserver needs to come last because
    # it's signals may rely on other apps' signals.
    'geonode.geoserver',
    'geonode.upload',
    'geonode.tasks',
    'geonode.messaging',

)

GEONODE_CONTRIB_APPS = (
    # GeoNode Contrib Apps
    # 'geonode.contrib.dynamic',
    # 'geonode.contrib.exif',
    # 'geonode.contrib.favorite',
    # 'geonode.contrib.geogig',
    # 'geonode.contrib.geosites',
    # 'geonode.contrib.nlp',
    # 'geonode.contrib.slack',
    # 'geonode.contrib.createlayer',
    # 'geonode.contrib.datastore_shards',
    'geonode.contrib.metadataxsl',
    'geonode.contrib.api_basemaps',
)

# Uncomment the following line to enable contrib apps
GEONODE_APPS = GEONODE_CONTRIB_APPS + GEONODE_APPS

INSTALLED_APPS = (

    'modeltranslation',

    # Boostrap admin theme
    # 'django_admin_bootstrapped.bootstrap3',
    # 'django_admin_bootstrapped',

    # Apps bundled with Django
    'django.contrib.auth',
    'django.contrib.contenttypes',
    'django.contrib.sessions',
    'django.contrib.sites',
    'django.contrib.admin',
    'django.contrib.sitemaps',
    'django.contrib.staticfiles',
    'django.contrib.messages',
    'django.contrib.humanize',
    'django.contrib.gis',

    # Third party apps

    # Utility
    'pagination',
    'taggit',
    'treebeard',
    'friendlytagloader',
    'geoexplorer',
    'leaflet',
    'django_extensions',
    # 'geonode-client',
    # 'haystack',
    'autocomplete_light',
    'mptt',
    # 'modeltranslation',
    # 'djkombu',
    # 'djcelery',
    # 'kombu.transport.django',

    'storages',
    'floppyforms',

    # Theme
    "pinax_theme_bootstrap",
    'django_forms_bootstrap',

    # Social
    'avatar',
    'dialogos',
    # 'pinax.comments',
    'agon_ratings',
    # 'pinax.ratings',
    'announcements',
    'actstream',
    'user_messages',
    'tastypie',
    'polymorphic',
    'guardian',
    'oauth2_provider',
    'corsheaders',

    'invitations',
<<<<<<< HEAD
    # login with external providers
    'allauth',
    'allauth.account',
    'allauth.socialaccount',

=======
>>>>>>> 66bbe4f6
) + GEONODE_APPS

MONITORING_ENABLED = False

# how long monitoring data should be stored
MONITORING_DATA_TTL = timedelta(days=7)

# this will disable csrf check for notification config views,
# use with caution - for dev purpose only
MONITORING_DISABLE_CSRF = False


LOGGING = {
    'version': 1,
    'disable_existing_loggers': True,
    'formatters': {
        'verbose': {
            'format': '%(levelname)s %(asctime)s %(module)s %(process)d '
                      '%(thread)d %(message)s'
        },
        'simple': {
            'format': '%(message)s',
        },
    },
    'filters': {
        'require_debug_false': {
            '()': 'django.utils.log.RequireDebugFalse'
        }
    },
    'handlers': {
        'null': {
            'level': 'ERROR',
            'class': 'logging.NullHandler',
        },
        'console': {
            'level': 'ERROR',
            'class': 'logging.StreamHandler',
            'formatter': 'simple'
        },
        'mail_admins': {
            'level': 'ERROR', 'filters': ['require_debug_false'],
            'class': 'django.utils.log.AdminEmailHandler',
        }
    },
    "loggers": {
        "django": {
            "handlers": ["console"], "level": "ERROR", },
        "geonode": {
            "handlers": ["console"], "level": "ERROR", },
        "geonode.qgis_server": {
            "handlers": ["console"], "level": "DEBUG", },
        "gsconfig.catalog": {
            "handlers": ["console"], "level": "ERROR", },
        "owslib": {
            "handlers": ["console"], "level": "ERROR", },
        "pycsw": {
            "handlers": ["console"], "level": "ERROR", },
    },
}

#
# Customizations to built in Django settings required by GeoNode
#

# Django automatically includes the "templates" dir in all the INSTALLED_APPS.
TEMPLATES = [
    {
        'NAME': 'GeoNode Project Templates',
        'BACKEND': 'django.template.backends.django.DjangoTemplates',
        'DIRS': [os.path.join(PROJECT_ROOT, "templates")],
        'APP_DIRS': True,
        'OPTIONS': {
            'context_processors': [
                'django.contrib.auth.context_processors.auth',
                'django.core.context_processors.debug',
                'django.core.context_processors.i18n',
                'django.core.context_processors.tz',
                'django.core.context_processors.media',
                'django.core.context_processors.static',
                'django.core.context_processors.request',
                'django.contrib.messages.context_processors.messages',
                'django.template.context_processors.request',
                'geonode.context_processors.resource_urls',
                'geonode.geoserver.context_processors.geoserver_urls',
            ],
            'debug': DEBUG,
        },
    },
]

MIDDLEWARE_CLASSES = (
    'corsheaders.middleware.CorsMiddleware',
    'django.middleware.common.CommonMiddleware',
    'django.contrib.sessions.middleware.SessionMiddleware',
    'django.contrib.messages.middleware.MessageMiddleware',

    # The setting below makes it possible to serve different languages per
    # user depending on things like headers in HTTP requests.
    'django.middleware.locale.LocaleMiddleware',
    'pagination.middleware.PaginationMiddleware',
    'django.middleware.csrf.CsrfViewMiddleware',
    'django.contrib.auth.middleware.AuthenticationMiddleware',
    'django.middleware.clickjacking.XFrameOptionsMiddleware',

    # This middleware allows to print private layers for the users that have
    # the permissions to view them.
    # It sets temporary the involved layers as public before restoring the
    # permissions.
    # Beware that for few seconds the involved layers are public there could be
    # risks.
    # 'geonode.middleware.PrintProxyMiddleware',

    # If you use SessionAuthenticationMiddleware, be sure it appears before OAuth2TokenMiddleware.
    # SessionAuthenticationMiddleware is NOT required for using django-oauth-toolkit.
    'django.contrib.auth.middleware.SessionAuthenticationMiddleware',
    'oauth2_provider.middleware.OAuth2TokenMiddleware',
)

# Replacement of default authentication backend in order to support
# permissions per object.
AUTHENTICATION_BACKENDS = (
    'oauth2_provider.backends.OAuth2Backend',
    'django.contrib.auth.backends.ModelBackend',
    'guardian.backends.ObjectPermissionBackend',
    'allauth.account.auth_backends.AuthenticationBackend',
)

OAUTH2_PROVIDER = {
    'SCOPES': {
        'read': 'Read scope',
        'write': 'Write scope',
        'groups': 'Access to your groups'
    },

    'CLIENT_ID_GENERATOR_CLASS': 'oauth2_provider.generators.ClientIdGenerator',
}

# authorized exempt urls needed for oauth when GeoNode is set to lockdown
AUTH_EXEMPT_URLS = ('/api/o/*', '/api/roles', '/api/adminRole', '/api/users',)

ANONYMOUS_USER_ID = os.getenv('ANONYMOUS_USER_ID', '-1')
GUARDIAN_GET_INIT_ANONYMOUS_USER = os.getenv(
    'GUARDIAN_GET_INIT_ANONYMOUS_USER',
    'geonode.people.models.get_anonymous_user_instance'
)

# Whether the uplaoded resources should be public and downloadable by default
# or not
DEFAULT_ANONYMOUS_VIEW_PERMISSION = strtobool(
    os.getenv('DEFAULT_ANONYMOUS_VIEW_PERMISSION', 'True')
)
DEFAULT_ANONYMOUS_DOWNLOAD_PERMISSION = strtobool(
    os.getenv('DEFAULT_ANONYMOUS_VIEW_PERMISSION', 'True')
)

#
# Settings for default search size
#
DEFAULT_SEARCH_SIZE = int(os.getenv('DEFAULT_SEARCH_SIZE', '10'))


#
# Settings for third party apps
#

# Agon Ratings
AGON_RATINGS_CATEGORY_CHOICES = {
    "maps.Map": {
        "map": "How good is this map?"
    },
    "layers.Layer": {
        "layer": "How good is this layer?"
    },
    "documents.Document": {
        "document": "How good is this document?"
    }
}

# Activity Stream
ACTSTREAM_SETTINGS = {
    'FETCH_RELATIONS': True,
    'USE_PREFETCH': False,
    'USE_JSONFIELD': True,
    'GFK_FETCH_DEPTH': 1,
}




# Email for users to contact admins.
THEME_ACCOUNT_CONTACT_EMAIL = os.getenv(
    'THEME_ACCOUNT_CONTACT_EMAIL', 'admin@example.com'
)

#
# Test Settings
#

# Setting a custom test runner to avoid running the tests for
# some problematic 3rd party apps
TEST_RUNNER = 'django_nose.NoseTestSuiteRunner'

TEST = 'test' in sys.argv
INTEGRATION = 'geonode.tests.integration' in sys.argv
# Arguments for the test runner
NOSE_ARGS = [
    '--nocapture',
    '--detailed-errors',
]

#
# GeoNode specific settings
#
SITEURL = os.getenv('SITEURL', "http://localhost:8000/")

USE_QUEUE = strtobool(os.getenv('USE_QUEUE', 'False'))

DEFAULT_WORKSPACE = os.getenv('DEFAULT_WORKSPACE', 'geonode')
CASCADE_WORKSPACE = os.getenv('CASCADE_WORKSPACE', 'geonode')

OGP_URL = os.getenv('OGP_URL', "http://geodata.tufts.edu/solr/select")

# Topic Categories list should not be modified (they are ISO). In case you
# absolutely need it set to True this variable
MODIFY_TOPICCATEGORY = strtobool(os.getenv('MODIFY_TOPICCATEGORY', 'False'))

MISSING_THUMBNAIL = os.getenv(
    'MISSING_THUMBNAIL', 'geonode/img/missing_thumb.png'
)

# Search Snippet Cache Time in Seconds
CACHE_TIME = int(os.getenv('CACHE_TIME', '0'))

GEOSERVER_LOCATION = os.getenv(
    'GEOSERVER_LOCATION', 'http://localhost:8080/geoserver/'
)

GEOSERVER_PUBLIC_LOCATION = os.getenv(
    'GEOSERVER_PUBLIC_LOCATION', 'http://localhost:8080/geoserver/'
)

OGC_SERVER_DEFAULT_USER = os.getenv(
    'GEOSERVER_ADMIN_USER', 'admin'
)

OGC_SERVER_DEFAULT_PASSWORD = os.getenv(
    'GEOSERVER_ADMIN_PASSWORD', 'geoserver'
)

GEOFENCE_SECURITY_ENABLED = False if TEST and not INTEGRATION else True

# OGC (WMS/WFS/WCS) Server Settings
# OGC (WMS/WFS/WCS) Server Settings
OGC_SERVER = {
    'default': {
        'BACKEND': 'geonode.geoserver',
        'LOCATION': GEOSERVER_LOCATION,
        'LOGIN_ENDPOINT': 'j_spring_oauth2_geonode_login',
        'LOGOUT_ENDPOINT': 'j_spring_oauth2_geonode_logout',
        # PUBLIC_LOCATION needs to be kept like this because in dev mode
        # the proxy won't work and the integration tests will fail
        # the entire block has to be overridden in the local_settings
        'PUBLIC_LOCATION': GEOSERVER_PUBLIC_LOCATION,
        'USER': OGC_SERVER_DEFAULT_USER,
        'PASSWORD': OGC_SERVER_DEFAULT_PASSWORD,
        'MAPFISH_PRINT_ENABLED': True,
        'PRINT_NG_ENABLED': True,
        'GEONODE_SECURITY_ENABLED': True,
        'GEOFENCE_SECURITY_ENABLED': GEOFENCE_SECURITY_ENABLED,
        'GEOGIG_ENABLED': False,
        'WMST_ENABLED': False,
        'BACKEND_WRITE_ENABLED': True,
        'WPS_ENABLED': False,
        'LOG_FILE': '%s/geoserver/data/logs/geoserver.log'
        % os.path.abspath(os.path.join(PROJECT_ROOT, os.pardir)),
        # Set to name of database in DATABASES dictionary to enable
        'DATASTORE': '',  # 'datastore',
        'PG_GEOGIG': False,
        'TIMEOUT': 10  # number of seconds to allow for HTTP requests
    }
}

# Uploader Settings
UPLOADER = {
    'BACKEND': 'geonode.rest',
    'OPTIONS': {
        'TIME_ENABLED': False,
        'MOSAIC_ENABLED': False,
        'GEOGIG_ENABLED': False,
    }
}

# CSW settings
CATALOGUE = {
    'default': {
        # The underlying CSW implementation
        # default is pycsw in local mode (tied directly to GeoNode Django DB)
        'ENGINE': 'geonode.catalogue.backends.pycsw_local',
        # pycsw in non-local mode
        # 'ENGINE': 'geonode.catalogue.backends.pycsw_http',
        # GeoNetwork opensource
        # 'ENGINE': 'geonode.catalogue.backends.geonetwork',
        # deegree and others
        # 'ENGINE': 'geonode.catalogue.backends.generic',

        # The FULLY QUALIFIED base url to the CSW instance for this GeoNode
        'URL': '%scatalogue/csw' % SITEURL,
        # 'URL': 'http://localhost:8080/geonetwork/srv/en/csw',
        # 'URL': 'http://localhost:8080/deegree-csw-demo-3.0.4/services',

        # login credentials (for GeoNetwork)
        # 'USER': 'admin',
        # 'PASSWORD': 'admin',

        # 'ALTERNATES_ONLY': True,
    }
}

# pycsw settings
PYCSW = {
    # pycsw configuration
    'CONFIGURATION': {
        # uncomment / adjust to override server config system defaults
        # 'server': {
        #    'maxrecords': '10',
        #    'pretty_print': 'true',
        #    'federatedcatalogues': 'http://catalog.data.gov/csw'
        # },
        'metadata:main': {
            'identification_title': 'GeoNode Catalogue',
            'identification_abstract': 'GeoNode is an open source platform' \
            ' that facilitates the creation, sharing, and collaborative use' \
            ' of geospatial data',
            'identification_keywords': 'sdi, catalogue, discovery, metadata,' \
            ' GeoNode',
            'identification_keywords_type': 'theme',
            'identification_fees': 'None',
            'identification_accessconstraints': 'None',
            'provider_name': 'Organization Name',
            'provider_url': SITEURL,
            'contact_name': 'Lastname, Firstname',
            'contact_position': 'Position Title',
            'contact_address': 'Mailing Address',
            'contact_city': 'City',
            'contact_stateorprovince': 'Administrative Area',
            'contact_postalcode': 'Zip or Postal Code',
            'contact_country': 'Country',
            'contact_phone': '+xx-xxx-xxx-xxxx',
            'contact_fax': '+xx-xxx-xxx-xxxx',
            'contact_email': 'Email Address',
            'contact_url': 'Contact URL',
            'contact_hours': 'Hours of Service',
            'contact_instructions': 'During hours of service. Off on ' \
            'weekends.',
            'contact_role': 'pointOfContact',
        },
        'metadata:inspire': {
            'enabled': 'true',
            'languages_supported': 'eng,gre',
            'default_language': 'eng',
            'date': 'YYYY-MM-DD',
            'gemet_keywords': 'Utility and governmental services',
            'conformity_service': 'notEvaluated',
            'contact_name': 'Organization Name',
            'contact_email': 'Email Address',
            'temp_extent': 'YYYY-MM-DD/YYYY-MM-DD',
        }
    }
}

# GeoNode javascript client configuration

# default map projection
# Note: If set to EPSG:4326, then only EPSG:4326 basemaps will work.
DEFAULT_MAP_CRS = "EPSG:3857"

# Where should newly created maps be focused?
DEFAULT_MAP_CENTER = (0, 0)

# How tightly zoomed should newly created maps be?
# 0 = entire world;
# maximum zoom is between 12 and 15 (for Google Maps, coverage varies by area)
DEFAULT_MAP_ZOOM = 0

ALT_OSM_BASEMAPS = os.environ.get('ALT_OSM_BASEMAPS', False)
CARTODB_BASEMAPS = os.environ.get('CARTODB_BASEMAPS', False)
STAMEN_BASEMAPS = os.environ.get('STAMEN_BASEMAPS', False)
THUNDERFOREST_BASEMAPS = os.environ.get('THUNDERFOREST_BASEMAPS', False)
MAPBOX_ACCESS_TOKEN = os.environ.get('MAPBOX_ACCESS_TOKEN', None)
BING_API_KEY = os.environ.get('BING_API_KEY', None)
GOOGLE_API_KEY = os.environ.get('GOOGLE_API_KEY', None)

# handle timestamps like 2017-05-30 16:04:00.719 UTC
DATETIME_INPUT_FORMATS = DATETIME_INPUT_FORMATS +\
    ('%Y-%m-%d %H:%M:%S.%f %Z', '%Y-%m-%dT%H:%M:%S.%f', '%Y-%m-%dT%H:%M:%S%Z')

MAP_BASELAYERS = [{
    "source": {"ptype": "gxp_olsource"},
    "type": "OpenLayers.Layer",
    "args": ["No background"],
    "name": "background",
    "visibility": False,
    "fixed": True,
    "group":"background"
},
    # {
    #     "source": {"ptype": "gxp_olsource"},
    #     "type": "OpenLayers.Layer.XYZ",
    #     "title": "TEST TILE",
    #     "args": ["TEST_TILE", "http://test_tiles/tiles/${z}/${x}/${y}.png"],
    #     "name": "background",
    #     "attribution": "&copy; TEST TILE",
    #     "visibility": False,
    #     "fixed": True,
    #     "group":"background"
    # },
    {
    "source": {"ptype": "gxp_osmsource"},
    "type": "OpenLayers.Layer.OSM",
    "name": "mapnik",
    "visibility": True,
    "fixed": True,
    "group": "background"
}]

DISPLAY_SOCIAL = strtobool(os.getenv('DISPLAY_SOCIAL', 'True'))
DISPLAY_COMMENTS = strtobool(os.getenv('DISPLAY_COMMENTS', 'True'))
DISPLAY_RATINGS = strtobool(os.getenv('DISPLAY_RATINGS', 'True'))
DISPLAY_WMS_LINKS = strtobool(os.getenv('DISPLAY_WMS_LINKS', 'True'))

SOCIAL_ORIGINS = [{
    "label": "Email",
    "url": "mailto:?subject={name}&body={url}",
    "css_class": "email"
}, {
    "label": "Facebook",
    "url": "http://www.facebook.com/sharer.php?u={url}",
    "css_class": "fb"
}, {
    "label": "Twitter",
    "url": "https://twitter.com/share?url={url}&hashtags={hashtags}",
    "css_class": "tw"
}, {
    "label": "Google +",
    "url": "https://plus.google.com/share?url={url}",
    "css_class": "gp"
}]

# CKAN Query String Parameters names pulled from
# http://tinyurl.com/og2jofn
CKAN_ORIGINS = [{
    "label": "Humanitarian Data Exchange (HDX)",
    "url": "https://data.hdx.rwlabs.org/dataset/new?title={name}&"
    "dataset_date={date}&notes={abstract}&caveats={caveats}",
    "css_class": "hdx"
}]
# SOCIAL_ORIGINS.extend(CKAN_ORIGINS)

# Setting TWITTER_CARD to True will enable Twitter Cards
# https://dev.twitter.com/cards/getting-started
# Be sure to replace @GeoNode with your organization or site's twitter handle.
TWITTER_CARD = strtobool(os.getenv('TWITTER_CARD', 'True'))
TWITTER_SITE = '@GeoNode'
TWITTER_HASHTAGS = ['geonode']

OPENGRAPH_ENABLED = strtobool(os.getenv('OPENGRAPH_ENABLED', 'True'))

# Enable Licenses User Interface
# Regardless of selection, license field stil exists as a field in the
# Resourcebase model.
# Detail Display: above, below, never
# Metadata Options: verbose, light, never
LICENSES = {
    'ENABLED': True,
    'DETAIL': 'above',
    'METADATA': 'verbose',
}

SRID = {
    'DETAIL': 'never',
}

SESSION_SERIALIZER = 'django.contrib.sessions.serializers.PickleSerializer'

# Require users to authenticate before using Geonode
LOCKDOWN_GEONODE = strtobool(os.getenv('LOCKDOWN_GEONODE', 'False'))

# Add additional paths (as regular expressions) that don't require
# authentication.
AUTH_EXEMPT_URLS = ()

# A tuple of hosts the proxy can send requests to.
PROXY_ALLOWED_HOSTS = ()

# The proxy to use when making cross origin requests.
PROXY_URL = '/proxy/?url=' if DEBUG else None

# Haystack Search Backend Configuration. To enable,
# first install the following:
# - pip install django-haystack
# - pip install pyelasticsearch
# Set HAYSTACK_SEARCH to True
# Run "python manage.py rebuild_index"
HAYSTACK_SEARCH = strtobool(os.getenv('HAYSTACK_SEARCH', 'False'))
# Avoid permissions prefiltering
SKIP_PERMS_FILTER = strtobool(os.getenv('SKIP_PERMS_FILTER', 'False'))
# Update facet counts from Haystack
HAYSTACK_FACET_COUNTS = strtobool(os.getenv('HAYSTACK_FACET_COUNTS', 'True'))
# HAYSTACK_CONNECTIONS = {
#    'default': {
#        'ENGINE': 'haystack.backends.elasticsearch_backend.'
#        'ElasticsearchSearchEngine',
#        'URL': 'http://127.0.0.1:9200/',
#        'INDEX_NAME': 'geonode',
#        },
#    }
# HAYSTACK_SIGNAL_PROCESSOR = 'haystack.signals.RealtimeSignalProcessor'
# HAYSTACK_SEARCH_RESULTS_PER_PAGE = 20

# Available download formats
DOWNLOAD_FORMATS_METADATA = [
    'Atom', 'DIF', 'Dublin Core', 'ebRIM', 'FGDC', 'ISO',
]
DOWNLOAD_FORMATS_VECTOR = [
    'JPEG', 'PDF', 'PNG', 'Zipped Shapefile', 'GML 2.0', 'GML 3.1.1', 'CSV',
    'Excel', 'GeoJSON', 'KML', 'View in Google Earth', 'Tiles',
    'QGIS layer file (.qlr)',
    'QGIS project file (.qgs)',
]
DOWNLOAD_FORMATS_RASTER = [
    'JPEG',
    'PDF',
    'PNG',
    'ArcGrid',
    'GeoTIFF',
    'Gtopo30',
    'ImageMosaic',
    'KML',
    'View in Google Earth',
    'Tiles',
    'GML',
    'GZIP',
    'QGIS layer file (.qlr)',
    'QGIS project file (.qgs)',
    'Zipped All Files'
]

ACCOUNT_NOTIFY_ON_PASSWORD_CHANGE = strtobool(
    os.getenv('ACCOUNT_NOTIFY_ON_PASSWORD_CHANGE', 'False'))

TASTYPIE_DEFAULT_FORMATS = ['json']

# gravatar settings
AUTO_GENERATE_AVATAR_SIZES = (
    20, 30, 32, 40, 50, 65, 70, 80, 100, 140, 200, 240
)

# Number of results per page listed in the GeoNode search pages
CLIENT_RESULTS_LIMIT = int(os.getenv('CLIENT_RESULTS_LIMIT', '20'))

# Number of items returned by the apis 0 equals no limit
API_LIMIT_PER_PAGE = int(os.getenv('API_LIMIT_PER_PAGE', '200'))
API_INCLUDE_REGIONS_COUNT = strtobool(
    os.getenv('API_INCLUDE_REGIONS_COUNT', 'False'))

LEAFLET_CONFIG = {
    'TILES': [
        # Find tiles at:
        # http://leaflet-extras.github.io/leaflet-providers/preview/

        # Stamen toner lite.
        ('Watercolor',
         'http://{s}.tile.stamen.com/watercolor/{z}/{x}/{y}.png',
         'Map tiles by <a href="http://stamen.com">Stamen Design</a>, \
         <a href="http://creativecommons.org/licenses/by/3.0">CC BY 3.0</a> \
         &mdash; Map data &copy; \
         <a href="http://openstreetmap.org">OpenStreetMap</a> contributors, \
         <a href="http://creativecommons.org/licenses/by-sa/2.0/"> \
         CC-BY-SA</a>'),
        ('Toner Lite',
         'http://{s}.tile.stamen.com/toner-lite/{z}/{x}/{y}.png',
         'Map tiles by <a href="http://stamen.com">Stamen Design</a>, \
         <a href="http://creativecommons.org/licenses/by/3.0">CC BY 3.0</a> \
         &mdash; Map data &copy; \
         <a href="http://openstreetmap.org">OpenStreetMap</a> contributors, \
         <a href="http://creativecommons.org/licenses/by-sa/2.0/"> \
         CC-BY-SA</a>'),
    ],
    'PLUGINS': {
        'esri-leaflet': {
            'js': 'lib/js/esri-leaflet.js',
            'auto-include': True,
        },
        'leaflet-fullscreen': {
            'css': 'lib/css/leaflet.fullscreen.css',
            'js': 'lib/js/Leaflet.fullscreen.min.js',
            'auto-include': True,
        },
        'leaflet-opacity': {
            'css': 'lib/css/Control.Opacity.css',
            'js': 'lib/js/Control.Opacity.js',
            'auto-include': True,
        },
        'leaflet-navbar': {
            'css': 'lib/css/Leaflet.NavBar.css',
            'js': 'lib/js/Leaflet.NavBar.js',
            'auto-include': True,
        },
        'leaflet-measure': {
            'css': 'lib/css/leaflet-measure.css',
            'js': 'lib/js/leaflet-measure.js',
            'auto-include': True,
        },
    },
    'SRID': 3857,
    'RESET_VIEW': False
}

if not DEBUG_STATIC:
    # if not DEBUG_STATIC, use minified css and js
    LEAFLET_CONFIG['PLUGINS'] = {
        'leaflet-plugins': {
            'js': 'lib/js/leaflet-plugins.min.js',
            'css': 'lib/css/leaflet-plugins.min.css',
            'auto-include': True,
        }
    }

# option to enable/disable resource unpublishing for administrators
RESOURCE_PUBLISHING = False

# Settings for EXIF contrib app
EXIF_ENABLED = False

# Settings for NLP contrib app
NLP_ENABLED = False
NLP_LOCATION_THRESHOLD = 1.0
NLP_LIBRARY_PATH = os.getenv('NLP_LIBRARY_PATH', "/opt/MITIE/mitielib")
NLP_MODEL_PATH = os.getenv(
    'NLP_MODEL_PATH', "/opt/MITIE/MITIE-models/english/ner_model.dat")

# Settings for Slack contrib app
SLACK_ENABLED = False
SLACK_WEBHOOK_URLS = [
    "https://hooks.slack.com/services/T000/B000/XX"
]

CACHES = {
    # DUMMY CACHE FOR DEVELOPMENT
    'default': {
        'BACKEND': 'django.core.cache.backends.dummy.DummyCache',
    },
    # MEMCACHED EXAMPLE
    # 'default': {
    #     'BACKEND': 'django.core.cache.backends.memcached.MemcachedCache',
    #     'LOCATION': '127.0.0.1:11211',
    #     },
    # FILECACHE EXAMPLE
    # 'default': {
    #     'BACKEND': 'django.core.cache.backends.filebased.FileBasedCache',
    #     'LOCATION': '/tmp/django_cache',
    #     }
}

LAYER_PREVIEW_LIBRARY = 'geoext'
# LAYER_PREVIEW_LIBRARY = 'leaflet'

SERVICE_UPDATE_INTERVAL = 0

SEARCH_FILTERS = {
    'TEXT_ENABLED': True,
    'TYPE_ENABLED': True,
    'CATEGORIES_ENABLED': True,
    'OWNERS_ENABLED': True,
    'KEYWORDS_ENABLED': True,
    'H_KEYWORDS_ENABLED': True,
    'T_KEYWORDS_ENABLED': True,
    'DATE_ENABLED': True,
    'REGION_ENABLED': True,
    'EXTENT_ENABLED': True,
}

# Make Free-Text Kaywords writable from users or read-only
# - if True only admins can edit free-text kwds from admin dashboard
FREETEXT_KEYWORDS_READONLY = False

# notification settings
NOTIFICATION_ENABLED = True or TEST
#PINAX_NOTIFICATIONS_LANGUAGE_MODEL = "people.Profile"

# notifications backends
_EMAIL_BACKEND = "pinax.notifications.backends.email.EmailBackend"
PINAX_NOTIFICATIONS_BACKENDS = [
    ("email", _EMAIL_BACKEND),
]

# Queue non-blocking notifications.
PINAX_NOTIFICATIONS_QUEUE_ALL = False
PINAX_NOTIFICATIONS_LOCK_WAIT_TIMEOUT = -1

# explicitly define NOTIFICATION_LOCK_LOCATION
# NOTIFICATION_LOCK_LOCATION = <path>

# pinax.notifications
# or notification
NOTIFICATIONS_MODULE = 'pinax.notifications'

# set to true to have multiple recipients in /message/create/
USER_MESSAGES_ALLOW_MULTIPLE_RECIPIENTS = False

if NOTIFICATION_ENABLED:
    INSTALLED_APPS += (NOTIFICATIONS_MODULE, )


# broker url is for celery worker
BROKER_URL = os.getenv('BROKER_URL', "django://")

# async signals can be the same as broker url
# but they should have separate setting anyway
# use amqp:// for local rabbitmq server
ASYNC_SIGNALS_BROKER_URL = 'memory://'

CELERY_ALWAYS_EAGER = True
CELERY_EAGER_PROPAGATES_EXCEPTIONS = True
CELERY_IGNORE_RESULT = True
CELERY_SEND_EVENTS = False
CELERY_RESULT_BACKEND = None
CELERY_TASK_RESULT_EXPIRES = 1
CELERY_DISABLE_RATE_LIMITS = True
CELERY_DEFAULT_QUEUE = "default"
CELERY_DEFAULT_EXCHANGE = "default"
CELERY_DEFAULT_EXCHANGE_TYPE = "direct"
CELERY_DEFAULT_ROUTING_KEY = "default"
CELERY_CREATE_MISSING_QUEUES = True
CELERY_IMPORTS = (
    'geonode.tasks.deletion',
    'geonode.tasks.update',
    'geonode.tasks.email'
)


CELERY_QUEUES = [
    Queue('default', routing_key='default'),
    Queue('cleanup', routing_key='cleanup'),
    Queue('update', routing_key='update'),
    Queue('email', routing_key='email'),
]


# AWS S3 Settings

S3_STATIC_ENABLED = os.environ.get('S3_STATIC_ENABLED', False)
S3_MEDIA_ENABLED = os.environ.get('S3_MEDIA_ENABLED', False)

# Required to run Sync Media to S3
AWS_BUCKET_NAME = os.environ.get('S3_BUCKET_NAME', '')

AWS_STORAGE_BUCKET_NAME = os.environ.get('S3_BUCKET_NAME', '')
AWS_ACCESS_KEY_ID = os.environ.get('AWS_ACCESS_KEY_ID', '')
AWS_SECRET_ACCESS_KEY = os.environ.get('AWS_SECRET_ACCESS_KEY', '')
AWS_S3_BUCKET_DOMAIN = '%s.s3.amazonaws.com' % AWS_STORAGE_BUCKET_NAME

AWS_QUERYSTRING_AUTH = False

if S3_STATIC_ENABLED:
    STATICFILES_LOCATION = 'static'
    STATICFILES_STORAGE = 'storages.backends.s3boto.S3BotoStorage'
    STATIC_URL = "https://%s/%s/" % (AWS_S3_BUCKET_DOMAIN,
                                     STATICFILES_LOCATION)

if S3_MEDIA_ENABLED:
    MEDIAFILES_LOCATION = 'media'
    DEFAULT_FILE_STORAGE = 'storages.backends.s3boto.S3BotoStorage'
    MEDIA_URL = "https://%s/%s/" % (AWS_S3_BUCKET_DOMAIN, MEDIAFILES_LOCATION)


# djcelery.setup_loader()

# There are 3 ways to override GeoNode settings:
# 1. Using environment variables, if your changes to GeoNode are minimal.
# 2. Creating a downstream project, if you are doing a lot of customization.
# 3. Override settings in a local_settings.py file, legacy.
# Load more settings from a file called local_settings.py if it exists
try:
    from geonode.local_settings import *
except ImportError:
    pass


# Load additonal basemaps, see geonode/contrib/api_basemap/README.md
try:
    from geonode.contrib.api_basemaps import *
except ImportError:
    pass

# Require users to authenticate before using Geonode
if LOCKDOWN_GEONODE:
    MIDDLEWARE_CLASSES = MIDDLEWARE_CLASSES + \
        ('geonode.security.middleware.LoginRequiredMiddleware',)

# for windows users check if they didn't set GEOS and GDAL in local_settings.py
# maybe they set it as a windows environment
if os.name == 'nt':
    if "GEOS_LIBRARY_PATH" not in locals() \
            or "GDAL_LIBRARY_PATH" not in locals():
        if os.environ.get("GEOS_LIBRARY_PATH", None) \
                and os.environ.get("GDAL_LIBRARY_PATH", None):
            GEOS_LIBRARY_PATH = os.environ.get('GEOS_LIBRARY_PATH')
            GDAL_LIBRARY_PATH = os.environ.get('GDAL_LIBRARY_PATH')
        else:
            # maybe it will be found regardless if not it will throw 500 error
            from django.contrib.gis.geos import GEOSGeometry


# define the urls after the settings are overridden
USE_GEOSERVER = 'geonode.geoserver' in INSTALLED_APPS
if USE_GEOSERVER:
    LOCAL_GEOSERVER = {
        "source": {
            "ptype": "gxp_wmscsource",
            "url": OGC_SERVER['default']['PUBLIC_LOCATION'] + "wms",
            "restUrl": "/gs/rest"
        }
    }
    baselayers = MAP_BASELAYERS
    MAP_BASELAYERS = [LOCAL_GEOSERVER]
    MAP_BASELAYERS.extend(baselayers)

# Keywords thesauri
# e.g. THESAURI = [{'name':'inspire_themes', 'required':True, 'filter':True}, {'name':'inspire_concepts', 'filter':True}, ]
# Required: (boolean, optional, default false) mandatory while editing metadata (not implemented yet)
# Filter: (boolean, optional, default false) a filter option on that thesaurus will appear in the main search page
# THESAURI = [{'name':'inspire_themes', 'required':False, 'filter':True}]
THESAURI = []

# use when geonode.contrib.risks is in installed apps.
RISKS = {'DEFAULT_LOCATION': None,
         'PDF_GENERATOR': {'NAME': 'wkhtml2pdf',
                           'BIN': '/usr/bin/wkhtml2pdf',
                           'ARGS': []}}

# Each uploaded Layer must be approved by an Admin before becoming visible
ADMIN_MODERATE_UPLOADS = False

# add following lines to your local settings to enable monitoring
if MONITORING_ENABLED:
    INSTALLED_APPS + ('geonode.contrib.monitoring',)
    MIDDLEWARE_CLASSES + \
        ('geonode.contrib.monitoring.middleware.MonitoringMiddleware',)

GEOIP_PATH = os.path.join(PROJECT_ROOT, 'GeoIPCities.dat')
# If this option is enabled, Resources belonging to a Group won't be visible by others
GROUP_PRIVATE_RESOURCES = False

# If this option is enabled, Groups will become strictly Mandatory on Metadata Wizard
GROUP_MANDATORY_RESOURCES = False

# A boolean which specifies wether to display the email in user's profile
SHOW_PROFILE_EMAIL = False

# Enables cross origin requests for geonode-client
MAP_CLIENT_USE_CROSS_ORIGIN_CREDENTIALS = strtobool(os.getenv(
    'MAP_CLIENT_USE_CROSS_ORIGIN_CREDENTIALS',
    'False'
))

ACCOUNT_OPEN_SIGNUP = True
ACCOUNT_APPROVAL_REQUIRED = strtobool(
    os.getenv('ACCOUNT_APPROVAL_REQUIRED', 'False')
)
ACCOUNT_ADAPTER = 'geonode.people.adapters.LocalAccountAdapter'
ACCOUNT_CONFIRM_EMAIL_ON_GET = True
ACCOUNT_EMAIL_REQUIRED = True
ACCOUNT_EMAIL_VERIFICATION = 'optional'
SOCIALACCOUNT_ADAPTER = 'geonode.people.adapters.SocialAccountAdapter'<|MERGE_RESOLUTION|>--- conflicted
+++ resolved
@@ -372,14 +372,10 @@
     'corsheaders',
 
     'invitations',
-<<<<<<< HEAD
     # login with external providers
     'allauth',
     'allauth.account',
     'allauth.socialaccount',
-
-=======
->>>>>>> 66bbe4f6
 ) + GEONODE_APPS
 
 MONITORING_ENABLED = False
