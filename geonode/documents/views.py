# -*- coding: utf-8 -*-
#########################################################################
#
# Copyright (C) 2016 OSGeo
#
# This program is free software: you can redistribute it and/or modify
# it under the terms of the GNU General Public License as published by
# the Free Software Foundation, either version 3 of the License, or
# (at your option) any later version.
#
# This program is distributed in the hope that it will be useful,
# but WITHOUT ANY WARRANTY; without even the implied warranty of
# MERCHANTABILITY or FITNESS FOR A PARTICULAR PURPOSE. See the
# GNU General Public License for more details.
#
# You should have received a copy of the GNU General Public License
# along with this program. If not, see <http://www.gnu.org/licenses/>.
#
#########################################################################
import json
import logging
<<<<<<< HEAD
=======
import os
import traceback
from itertools import chain
>>>>>>> b3130765
import warnings
import traceback

from itertools import chain
from dal import autocomplete
from guardian.shortcuts import get_objects_for_user

from django.db.models import F
from django.urls import reverse
from django.conf import settings
from django.shortcuts import render
from django.forms.utils import ErrorList
from django.utils.translation import ugettext as _
from django.contrib.auth.decorators import login_required
from django.views.generic.edit import UpdateView, CreateView
from django.http import HttpResponse, HttpResponseRedirect, Http404
from django.core.exceptions import PermissionDenied, ObjectDoesNotExist

from geonode.utils import resolve_object
from geonode.base.views import batch_modify
from geonode.utils import build_social_links
from geonode.people.forms import ProfileForm
from geonode.monitoring import register_event
from geonode.base.bbox_utils import BBOXHelper
from geonode.groups.models import GroupProfile
from geonode.monitoring.models import EventType
from geonode.base.auth import get_or_create_token
from geonode.security.views import _perms_info_json
from geonode.resource.manager import resource_manager
from geonode.decorators import check_keyword_write_perms
from geonode.security.utils import get_visible_resources
<<<<<<< HEAD
from geonode.base.utils import ManageResourceOwnerPermissions
from geonode.base.forms import (
    CategoryForm,
    TKeywordForm,
    ThesaurusAvailableForm)
from geonode.base.models import (
    Thesaurus,
    TopicCategory)

from .utils import get_download_response
from .enumerations import (
    DOCUMENT_TYPE_MAP,
    DOCUMENT_MIMETYPE_MAP)
from .models import (
    Document,
    get_related_resources)
from .forms import (
    DocumentForm,
    DocumentCreateForm,
    DocumentReplaceForm)
=======
from geonode.storage.manager import storage_manager
import tempfile
import shutil
from dal import autocomplete
>>>>>>> b3130765

logger = logging.getLogger("geonode.documents.views")

ALLOWED_DOC_TYPES = settings.ALLOWED_DOCUMENT_TYPES

_PERMISSION_MSG_DELETE = _("You are not permitted to delete this document")
_PERMISSION_MSG_GENERIC = _("You do not have permissions for this document.")
_PERMISSION_MSG_MODIFY = _("You are not permitted to modify this document")
_PERMISSION_MSG_METADATA = _(
    "You are not permitted to modify this document's metadata")
_PERMISSION_MSG_VIEW = _("You are not permitted to view this document")


def _resolve_document(request, docid, permission='base.change_resourcebase',
                      msg=_PERMISSION_MSG_GENERIC, **kwargs):
    '''
    Resolve the document by the provided primary key and check the optional permission.
    '''
    return resolve_object(request, Document, {'pk': docid},
                          permission=permission, permission_msg=msg, **kwargs)


def document_detail(request, docid):
    """
    The view that show details of each document
    """
    try:
        document = _resolve_document(
            request,
            docid,
            'base.view_resourcebase',
            _PERMISSION_MSG_VIEW)
    except PermissionDenied:
        return HttpResponse(_("Not allowed"), status=403)
    except Exception:
        raise Http404(_("Not found"))
    if not document:
        raise Http404(_("Not found"))

    permission_manager = ManageResourceOwnerPermissions(document)
    permission_manager.set_owner_permissions_according_to_workflow()

    # Add metadata_author or poc if missing
    document.add_missing_metadata_author_or_poc()

    related = get_related_resources(document)

    # Update count for popularity ranking,
    # but do not includes admins or resource owners
    if request.user != document.owner and not request.user.is_superuser:
        Document.objects.filter(
            id=document.id).update(
            popular_count=F('popular_count') + 1)

    metadata = document.link_set.metadata().filter(
        name__in=settings.DOWNLOAD_FORMATS_METADATA)

    # Call this first in order to be sure "perms_list" is correct
    permissions_json = _perms_info_json(document)

    perms_list = list(
        document.get_self_resource().get_user_perms(request.user)
        .union(document.get_user_perms(request.user))
    )

    group = None
    if document.group:
        try:
            group = GroupProfile.objects.get(slug=document.group.name)
        except ObjectDoesNotExist:
            group = None

    access_token = None
    if request and request.user:
        access_token = get_or_create_token(request.user)
        if access_token and not access_token.is_expired():
            access_token = access_token.token
        else:
            access_token = None

    AUDIOTYPES = [_e for _e, _t in DOCUMENT_TYPE_MAP.items() if _t == 'audio']
    IMGTYPES = [_e for _e, _t in DOCUMENT_TYPE_MAP.items() if _t == 'image']
    VIDEOTYPES = [_e for _e, _t in DOCUMENT_TYPE_MAP.items() if _t == 'video']

    context_dict = {
        'access_token': access_token,
        'resource': document,
        'perms_list': perms_list,
        'permissions_json': permissions_json,
        'group': group,
        'metadata': metadata,
        'audiotypes': AUDIOTYPES,
        'imgtypes': IMGTYPES,
        'videotypes': VIDEOTYPES,
        'mimetypemap': DOCUMENT_MIMETYPE_MAP,
        'related': related}

    if settings.SOCIAL_ORIGINS:
        context_dict["social_links"] = build_social_links(
            request, document)

    if getattr(settings, 'EXIF_ENABLED', False):
        try:
            from geonode.documents.exif.utils import exif_extract_dict
            exif = exif_extract_dict(document)
            if exif:
                context_dict['exif_data'] = exif
        except Exception:
            logger.error("Exif extraction failed.")

    if request.user.is_authenticated:
        if getattr(settings, 'FAVORITE_ENABLED', False):
            from geonode.favorite.utils import get_favorite_info
            context_dict["favorite_info"] = get_favorite_info(request.user, document)

    register_event(request, EventType.EVENT_VIEW, document)

    return render(
        request,
        "documents/document_detail.html",
        context=context_dict)


def document_download(request, docid):
    response = get_download_response(request, docid, attachment=True)
    return response


def document_link(request, docid):
    response = get_download_response(request, docid)
    return response


class DocumentUploadView(CreateView):
    template_name = 'documents/document_upload.html'
    form_class = DocumentCreateForm

    def get_context_data(self, **kwargs):
        context = super(DocumentUploadView, self).get_context_data(**kwargs)
        context['ALLOWED_DOC_TYPES'] = ALLOWED_DOC_TYPES
        return context

    def form_invalid(self, form):
        if self.request.GET.get('no__redirect', False):
            out = {'success': False}
            out['message'] = ""
            status_code = 400
            return HttpResponse(
                json.dumps(out),
                content_type='application/json',
                status=status_code)
        else:
            form.name = None
            form.title = None
            form.doc_file = None
            form.doc_url = None
            return self.render_to_response(self.get_context_data(form=form))

    def form_valid(self, form):
        """
        If the form is valid, save the associated model.
        """
        doc_form = form.cleaned_data
        self.object = Document()

        file = doc_form.pop('doc_file', None)
        if file:
            tempdir = tempfile.mkdtemp(dir=settings.STATIC_ROOT)
            dirname = os.path.basename(tempdir)
            filepath = storage_manager.save(f"{dirname}/{file.name}", file)
            self.object.title = file.name
            self.object.files = [storage_manager.path(filepath)]
            shutil.rmtree(tempdir)

        self.object.owner = self.request.user
        self.object.doc_url = doc_form.pop('doc_url', None)
        self.object.title = doc_form.pop('title', None)
        if settings.ADMIN_MODERATE_UPLOADS:
            self.object.is_approved = False
        if settings.RESOURCE_PUBLISHING:
            self.object.is_published = False

        self.object.save()

        self.object.set_permissions(form.cleaned_data['permissions'])

        abstract = None
        date = None
        regions = []
        keywords = []
        bbox = None

        out = {'success': False}

        if getattr(settings, 'EXIF_ENABLED', False):
            try:
                from geonode.documents.exif.utils import exif_extract_metadata_doc
                exif_metadata = exif_extract_metadata_doc(self.object)
                if exif_metadata:
                    date = exif_metadata.get('date', None)
                    keywords.extend(exif_metadata.get('keywords', []))
                    bbox = exif_metadata.get('bbox', None)
                    abstract = exif_metadata.get('abstract', None)
            except Exception:
                logger.error("Exif extraction failed.")

        resource_manager.update(
            self.object.uuid,
            instance=self.object,
            keywords=keywords,
            regions=regions,
            vals=dict(
                abstract=abstract,
                date=date,
                date_type="Creation",
                bbox_polygon=BBOXHelper.from_xy(bbox).as_polygon() if bbox else None
            ),
            notify=True)
        resource_manager.set_thumbnail(self.object.uuid, instance=self.object, overwrite=False)

        register_event(self.request, EventType.EVENT_UPLOAD, self.object)

        if self.request.GET.get('no__redirect', False):
            out['success'] = True
            out['url'] = reverse(
                'document_detail',
                args=(
                    self.object.id,
                ))
            if out['success']:
                status_code = 200
            else:
                status_code = 400
            return HttpResponse(
                json.dumps(out),
                content_type='application/json',
                status=status_code)
        else:
            return HttpResponseRedirect(
                reverse(
                    'document_detail',
                    args=(
                        self.object.id,
                    )))


class DocumentUpdateView(UpdateView):
    template_name = 'documents/document_replace.html'
    pk_url_kwarg = 'docid'
    form_class = DocumentReplaceForm
    queryset = Document.objects.all()
    context_object_name = 'document'

    def get_context_data(self, **kwargs):
        context = super(DocumentUpdateView, self).get_context_data(**kwargs)
        context['ALLOWED_DOC_TYPES'] = ALLOWED_DOC_TYPES
        return context

    def form_valid(self, form):
        """
        If the form is valid, save the associated model.
        """
        self.object = form.save()
        register_event(self.request, EventType.EVENT_CHANGE, self.object)
        return HttpResponseRedirect(
            reverse(
                'document_detail',
                args=(
                    self.object.id,
                )))


@login_required
@check_keyword_write_perms
def document_metadata(
        request,
        docid,
        template='documents/document_metadata.html',
        ajax=True):
    document = None
    try:
        document = _resolve_document(
            request,
            docid,
            'base.change_resourcebase_metadata',
            _PERMISSION_MSG_METADATA)
    except PermissionDenied:
        return HttpResponse(_("Not allowed"), status=403)
    except Exception:
        raise Http404(_("Not found"))
    if not document:
        raise Http404(_("Not found"))

    # Add metadata_author or poc if missing
    document.add_missing_metadata_author_or_poc()
    poc = document.poc
    metadata_author = document.metadata_author
    topic_category = document.category
    current_keywords = [keyword.name for keyword in document.keywords.all()]

    if request.method == "POST":
        document_form = DocumentForm(
            request.POST,
            instance=document,
            prefix="resource")
        category_form = CategoryForm(request.POST, prefix="category_choice_field", initial=int(
            request.POST["category_choice_field"]) if "category_choice_field" in request.POST and
            request.POST["category_choice_field"] else None)

        if hasattr(settings, 'THESAURUS'):
            tkeywords_form = TKeywordForm(request.POST)
        else:
            tkeywords_form = ThesaurusAvailableForm(request.POST, prefix='tkeywords')

    else:
        document_form = DocumentForm(instance=document, prefix="resource")
        document_form.disable_keywords_widget_for_non_superuser(request.user)
        category_form = CategoryForm(
            prefix="category_choice_field",
            initial=topic_category.id if topic_category else None)

        # Keywords from THESAURUS management
        doc_tkeywords = document.tkeywords.all()
        if hasattr(settings, 'THESAURUS') and settings.THESAURUS:
            warnings.warn('The settings for Thesaurus has been moved to Model, \
            this feature will be removed in next releases', DeprecationWarning)
            tkeywords_list = ''
            lang = 'en'  # TODO: use user's language
            if doc_tkeywords and len(doc_tkeywords) > 0:
                tkeywords_ids = doc_tkeywords.values_list('id', flat=True)
                if hasattr(settings, 'THESAURUS') and settings.THESAURUS:
                    el = settings.THESAURUS
                    thesaurus_name = el['name']
                    try:
                        t = Thesaurus.objects.get(identifier=thesaurus_name)
                        for tk in t.thesaurus.filter(pk__in=tkeywords_ids):
                            tkl = tk.keyword.filter(lang=lang)
                            if len(tkl) > 0:
                                tkl_ids = ",".join(
                                    map(str, tkl.values_list('id', flat=True)))
                                tkeywords_list += f",{tkl_ids}" if len(
                                    tkeywords_list) > 0 else tkl_ids
                    except Exception:
                        tb = traceback.format_exc()
                        logger.error(tb)

            tkeywords_form = TKeywordForm(instance=document)
        else:
            tkeywords_form = ThesaurusAvailableForm(prefix='tkeywords')
            #  set initial values for thesaurus form
            for tid in tkeywords_form.fields:
                values = []
                values = [keyword.id for keyword in doc_tkeywords if int(tid) == keyword.thesaurus.id]
                tkeywords_form.fields[tid].initial = values

    if request.method == "POST" and document_form.is_valid(
    ) and category_form.is_valid() and tkeywords_form.is_valid():
        new_poc = document_form.cleaned_data['poc']
        new_author = document_form.cleaned_data['metadata_author']
        new_keywords = current_keywords if request.keyword_readonly else document_form.cleaned_data['keywords']
        new_regions = document_form.cleaned_data['regions']

        new_category = None
        if category_form and 'category_choice_field' in category_form.cleaned_data and \
                category_form.cleaned_data['category_choice_field']:
            new_category = TopicCategory.objects.get(
                id=int(category_form.cleaned_data['category_choice_field']))

        if new_poc is None:
            if poc is None:
                poc_form = ProfileForm(
                    request.POST,
                    prefix="poc",
                    instance=poc)
            else:
                poc_form = ProfileForm(request.POST, prefix="poc")
            if poc_form.is_valid():
                if len(poc_form.cleaned_data['profile']) == 0:
                    # FIXME use form.add_error in django > 1.7
                    errors = poc_form._errors.setdefault(
                        'profile', ErrorList())
                    errors.append(
                        _('You must set a point of contact for this resource'))
            if poc_form.has_changed and poc_form.is_valid():
                new_poc = poc_form.save()

        if new_author is None:
            if metadata_author is None:
                author_form = ProfileForm(request.POST, prefix="author",
                                          instance=metadata_author)
            else:
                author_form = ProfileForm(request.POST, prefix="author")
            if author_form.is_valid():
                if len(author_form.cleaned_data['profile']) == 0:
                    # FIXME use form.add_error in django > 1.7
                    errors = author_form._errors.setdefault(
                        'profile', ErrorList())
                    errors.append(
                        _('You must set an author for this resource'))
            if author_form.has_changed and author_form.is_valid():
                new_author = author_form.save()

        document = document_form.instance
        resource_manager.update(
            document.uuid,
            instance=document,
            keywords=new_keywords,
            regions=new_regions,
            vals=dict(
                poc=new_poc or document.poc,
                metadata_author=new_author or document.metadata_author,
                category=new_category
            ),
            notify=True)
        resource_manager.set_thumbnail(document.uuid, instance=document, overwrite=False)
        document_form.save_many2many()

        register_event(request, EventType.EVENT_CHANGE_METADATA, document)
        if not ajax:
            return HttpResponseRedirect(
                reverse(
                    'document_detail',
                    args=(
                        document.id,
                    )))
        message = document.id

        try:
            # Keywords from THESAURUS management
            # Rewritten to work with updated autocomplete
            if not tkeywords_form.is_valid():
                return HttpResponse(json.dumps({'message': "Invalid thesaurus keywords"}, status_code=400))

            thesaurus_setting = getattr(settings, 'THESAURUS', None)
            if thesaurus_setting:
                tkeywords_data = tkeywords_form.cleaned_data['tkeywords']
                tkeywords_data = tkeywords_data.filter(
                    thesaurus__identifier=thesaurus_setting['name']
                )
                document.tkeywords.set(tkeywords_data)
            elif Thesaurus.objects.all().exists():
                fields = tkeywords_form.cleaned_data
                document.tkeywords.set(tkeywords_form.cleanx(fields))

        except Exception:
            tb = traceback.format_exc()
            logger.error(tb)

        return HttpResponse(json.dumps({'message': message}))

    # - POST Request Ends here -

    # Request.GET
    if poc is not None:
        document_form.fields['poc'].initial = poc.id
        poc_form = ProfileForm(prefix="poc")
        poc_form.hidden = True

    if metadata_author is not None:
        document_form.fields['metadata_author'].initial = metadata_author.id
        author_form = ProfileForm(prefix="author")
        author_form.hidden = True

    metadata_author_groups = []
    if request.user.is_superuser or request.user.is_staff:
        metadata_author_groups = GroupProfile.objects.all()
    else:
        try:
            all_metadata_author_groups = chain(
                request.user.group_list_all(),
                GroupProfile.objects.exclude(access="private"))
        except Exception:
            all_metadata_author_groups = GroupProfile.objects.exclude(
                access="private")
        [metadata_author_groups.append(item) for item in all_metadata_author_groups
            if item not in metadata_author_groups]

    if settings.ADMIN_MODERATE_UPLOADS:
        if not request.user.is_superuser:
            can_change_metadata = request.user.has_perm(
                'change_resourcebase_metadata',
                document.get_self_resource())
            try:
                is_manager = request.user.groupmember_set.all().filter(role='manager').exists()
            except Exception:
                is_manager = False
            if not is_manager or not can_change_metadata:
                if settings.RESOURCE_PUBLISHING:
                    document_form.fields['is_published'].widget.attrs.update(
                        {'disabled': 'true'})
                document_form.fields['is_approved'].widget.attrs.update(
                    {'disabled': 'true'})

    register_event(request, EventType.EVENT_VIEW_METADATA, document)
    return render(request, template, context={
        "resource": document,
        "document": document,
        "document_form": document_form,
        "poc_form": poc_form,
        "author_form": author_form,
        "category_form": category_form,
        "tkeywords_form": tkeywords_form,
        "metadata_author_groups": metadata_author_groups,
        "TOPICCATEGORY_MANDATORY": getattr(settings, 'TOPICCATEGORY_MANDATORY', False),
        "GROUP_MANDATORY_RESOURCES": getattr(settings, 'GROUP_MANDATORY_RESOURCES', False),
        "UI_MANDATORY_FIELDS": list(
            set(getattr(settings, 'UI_DEFAULT_MANDATORY_FIELDS', []))
            |
            set(getattr(settings, 'UI_REQUIRED_FIELDS', []))
        )
    })


@login_required
def document_metadata_advanced(request, docid):
    return document_metadata(
        request,
        docid,
        template='documents/document_metadata_advanced.html')


def document_search_page(request):
    # for non-ajax requests, render a generic search page

    if request.method == 'GET':
        params = request.GET
    elif request.method == 'POST':
        params = request.POST
    else:
        return HttpResponse(status=405)

    return render(
        request,
        'documents/document_search.html',
        context={'init_search': json.dumps(params or {}), "site": settings.SITEURL})


@login_required
def document_remove(request, docid, template='documents/document_remove.html'):
    try:
        document = _resolve_document(
            request,
            docid,
            'base.delete_resourcebase',
            _PERMISSION_MSG_DELETE)
    except PermissionDenied:
        return HttpResponse(_("Not allowed"), status=403)
    except Exception:
        raise Http404(_("Not found"))
    if not document:
        raise Http404(_("Not found"))

    if request.method == 'GET':
        return render(request, template, context={
            "document": document
        })
    if request.method == 'POST':
        resource_manager.delete(document.uuid, instance=document)

        register_event(request, EventType.EVENT_REMOVE, document)
        return HttpResponseRedirect(reverse("document_browse"))
    else:
        return HttpResponse(_("Not allowed"), status=403)


def document_metadata_detail(
        request,
        docid,
        template='documents/document_metadata_detail.html'):
    try:
        document = _resolve_document(
            request,
            docid,
            'view_resourcebase',
            _PERMISSION_MSG_METADATA)
    except PermissionDenied:
        return HttpResponse(_("Not allowed"), status=403)
    except Exception:
        raise Http404(_("Not found"))
    if not document:
        raise Http404(_("Not found"))

    group = None
    if document.group:
        try:
            group = GroupProfile.objects.get(slug=document.group.name)
        except ObjectDoesNotExist:
            group = None
    site_url = settings.SITEURL.rstrip('/') if settings.SITEURL.startswith('http') else settings.SITEURL
    register_event(request, EventType.EVENT_VIEW_METADATA, document)
    return render(request, template, context={
        "resource": document,
        "group": group,
        'SITEURL': site_url
    })


@login_required
def document_batch_metadata(request):
    return batch_modify(request, 'Document')


class DocumentAutocomplete(autocomplete.Select2QuerySetView):

    def get_queryset(self):
        request = self.request
        permitted = get_objects_for_user(
            request.user,
            'base.view_resourcebase')
        qs = Document.objects.all().filter(id__in=permitted)

        if self.q:
            qs = qs.filter(title__icontains=self.q)

        return get_visible_resources(
            qs,
            request.user if request else None,
            admin_approval_required=settings.ADMIN_MODERATE_UPLOADS,
            unpublished_not_visible=settings.RESOURCE_PUBLISHING,
            private_groups_not_visibile=settings.GROUP_PRIVATE_RESOURCES)<|MERGE_RESOLUTION|>--- conflicted
+++ resolved
@@ -19,12 +19,7 @@
 #########################################################################
 import json
 import logging
-<<<<<<< HEAD
-=======
 import os
-import traceback
-from itertools import chain
->>>>>>> b3130765
 import warnings
 import traceback
 
@@ -56,7 +51,6 @@
 from geonode.resource.manager import resource_manager
 from geonode.decorators import check_keyword_write_perms
 from geonode.security.utils import get_visible_resources
-<<<<<<< HEAD
 from geonode.base.utils import ManageResourceOwnerPermissions
 from geonode.base.forms import (
     CategoryForm,
@@ -65,7 +59,6 @@
 from geonode.base.models import (
     Thesaurus,
     TopicCategory)
-
 from .utils import get_download_response
 from .enumerations import (
     DOCUMENT_TYPE_MAP,
@@ -77,12 +70,6 @@
     DocumentForm,
     DocumentCreateForm,
     DocumentReplaceForm)
-=======
-from geonode.storage.manager import storage_manager
-import tempfile
-import shutil
-from dal import autocomplete
->>>>>>> b3130765
 
 logger = logging.getLogger("geonode.documents.views")
 
