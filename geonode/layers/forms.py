# -*- coding: utf-8 -*-
#########################################################################
#
# Copyright (C) 2016 OSGeo
#
# This program is free software: you can redistribute it and/or modify
# it under the terms of the GNU General Public License as published by
# the Free Software Foundation, either version 3 of the License, or
# (at your option) any later version.
#
# This program is distributed in the hope that it will be useful,
# but WITHOUT ANY WARRANTY; without even the implied warranty of
# MERCHANTABILITY or FITNESS FOR A PARTICULAR PURPOSE. See the
# GNU General Public License for more details.
#
# You should have received a copy of the GNU General Public License
# along with this program. If not, see <http://www.gnu.org/licenses/>.
#
#########################################################################

import os
import tempfile
import zipfile
from autocomplete_light.registry import autodiscover

from django.conf import settings
from django import forms
try:
    import json
except ImportError:
    from django.utils import simplejson as json
from geonode.layers.utils import unzip_file
from geonode.layers.models import Layer, Attribute

autodiscover() # flake8: noqa

from geonode.base.forms import ResourceBaseForm


class JSONField(forms.CharField):

    def clean(self, text):
        text = super(JSONField, self).clean(text)
        try:
            return json.loads(text)
        except ValueError:
            raise forms.ValidationError("this field must be valid JSON")


class LayerForm(ResourceBaseForm):
    class Meta(ResourceBaseForm.Meta):
        model = Layer
        exclude = ResourceBaseForm.Meta.exclude + (
            'workspace',
            'store',
            'storeType',
            'alternate',
            'default_style',
            'styles',
            'upload_session',
            'service',)
        # widgets = {
        #     'title': forms.TextInput({'placeholder': title_help_text})
        # }

    def __init__(self, *args, **kwargs):
        super(ResourceBaseForm, self).__init__(*args, **kwargs)
        for field in self.fields:
            help_text = self.fields[field].help_text
            self.fields[field].help_text = None
            if help_text != '':
                self.fields[field].widget.attrs.update(
                    {
                        'class': 'has-external-popover',
                        'data-content': help_text,
                        'placeholder': help_text,
                        'data-placement': 'right',
                        'data-container': 'body',
                        'data-html': 'true'
                    }
                )


class LayerUploadForm(forms.Form):
    base_file = forms.FileField()
    dbf_file = forms.FileField(required=False)
    shx_file = forms.FileField(required=False)
    prj_file = forms.FileField(required=False)
    xml_file = forms.FileField(required=False)
    sld_file = forms.FileField(required=False)

    charset = forms.CharField(required=False)
    metadata_uploaded_preserve = forms.BooleanField(required=False)
    metadata_upload_form = forms.BooleanField(required=False)
    style_upload_form = forms.BooleanField(required=False)

    spatial_files = (
        "base_file",
        "dbf_file",
        "shx_file",
        "prj_file")

    def clean(self):
        cleaned = super(LayerUploadForm, self).clean()
        dbf_file = shx_file = prj_file = xml_file = sld_file = None
        base_name = base_ext = None
        if zipfile.is_zipfile(cleaned["base_file"]):
            filenames = zipfile.ZipFile(cleaned["base_file"]).namelist()
            for filename in filenames:
                name, ext = os.path.splitext(filename)
                if ext.lower() == '.shp':
                    if base_name is not None:
                        raise forms.ValidationError(
                            "Only one shapefile per zip is allowed")
                    base_name = name
                    base_ext = ext
                elif ext.lower() == '.dbf':
                    dbf_file = filename
                elif ext.lower() == '.shx':
                    shx_file = filename
                elif ext.lower() == '.prj':
                    prj_file = filename
                elif ext.lower() == '.xml':
                    xml_file = filename
                elif ext.lower() == '.sld':
                    sld_file = filename
            if base_name is None:
                raise forms.ValidationError(
                    "Zip files can only contain shapefile.")
        else:
            base_name, base_ext = os.path.splitext(cleaned["base_file"].name)
            if cleaned["dbf_file"] is not None:
                dbf_file = cleaned["dbf_file"].name
            if cleaned["shx_file"] is not None:
                shx_file = cleaned["shx_file"].name
            if cleaned["prj_file"] is not None:
                prj_file = cleaned["prj_file"].name
            if cleaned["xml_file"] is not None:
                xml_file = cleaned["xml_file"].name
            if cleaned["sld_file"] is not None:
                sld_file = cleaned["sld_file"].name
<<<<<<< HEAD

=======
>>>>>>> 27485511
        if not cleaned["metadata_upload_form"] and not cleaned["style_upload_form"] and base_ext.lower() not in (
                ".shp", ".tif", ".tiff", ".geotif", ".geotiff", ".asc"):
            raise forms.ValidationError(
                "Only Shapefiles, GeoTiffs, and ASCIIs are supported. You "
                "uploaded a %s file" % base_ext)
        elif cleaned["metadata_upload_form"] and base_ext.lower() not in (".xml"):
            raise forms.ValidationError(
                "Only XML files are supported. You uploaded a %s file" %
                base_ext)
        elif cleaned["style_upload_form"] and base_ext.lower() not in (".sld"):
            raise forms.ValidationError(
                "Only SLD files are supported. You uploaded a %s file" %
                base_ext)

        if base_ext.lower() == ".shp":
            if dbf_file is None or shx_file is None:
                raise forms.ValidationError(
                    "When uploading Shapefiles, .shx and .dbf files are also required.")
            dbf_name, __ = os.path.splitext(dbf_file)
            shx_name, __ = os.path.splitext(shx_file)
            if dbf_name != base_name or shx_name != base_name:
                raise forms.ValidationError(
                    "It looks like you're uploading "
                    "components from different Shapefiles. Please "
                    "double-check your file selections.")
            if prj_file is not None:
                if os.path.splitext(prj_file)[0] != base_name:
                    raise forms.ValidationError(
                        "It looks like you're "
                        "uploading components from different Shapefiles. "
                        "Please double-check your file selections.")
            if xml_file is not None:
                if os.path.splitext(xml_file)[0] != base_name:
                    if xml_file.find('.shp') != -1:
                        # force rename of file so that file.shp.xml doesn't
                        # overwrite as file.shp
                        if cleaned.get("xml_file"):
                            cleaned["xml_file"].name = '%s.xml' % base_name
            if sld_file is not None:
                if os.path.splitext(sld_file)[0] != base_name:
                    if sld_file.find('.shp') != -1:
                        # force rename of file so that file.shp.xml doesn't
                        # overwrite as file.shp
                        if cleaned.get("sld_file"):
                            cleaned["sld_file"].name = '%s.sld' % base_name

        return cleaned

    def write_files(self):

        absolute_base_file = None
        tempdir = tempfile.mkdtemp()

        if zipfile.is_zipfile(self.cleaned_data['base_file']):
            absolute_base_file = unzip_file(self.cleaned_data['base_file'], '.shp', tempdir=tempdir)

        else:
            for field in self.spatial_files:
                f = self.cleaned_data[field]
                if f is not None:
                    path = os.path.join(tempdir, f.name)
                    with open(path, 'wb') as writable:
                        for c in f.chunks():
                            writable.write(c)
            absolute_base_file = os.path.join(tempdir,
                                              self.cleaned_data["base_file"].name)
        return tempdir, absolute_base_file


class NewLayerUploadForm(LayerUploadForm):
    if 'geonode.geoserver' in settings.INSTALLED_APPS:
        sld_file = forms.FileField(required=False)
    if 'geonode_qgis_server' in settings.INSTALLED_APPS:
        qml_file = forms.FileField(required=False)
    xml_file = forms.FileField(required=False)

    abstract = forms.CharField(required=False)
    layer_title = forms.CharField(required=False)
    permissions = JSONField()
    charset = forms.CharField(required=False)
    metadata_uploaded_preserve = forms.BooleanField(required=False)

    spatial_files = [
        "base_file",
        "dbf_file",
        "shx_file",
        "prj_file",
        "xml_file"
    ]
    # Adding style file based on the backend
    if 'geonode.geoserver' in settings.INSTALLED_APPS:
        spatial_files.append('sld_file')
    if 'geonode_qgis_server' in settings.INSTALLED_APPS:
        spatial_files.append('qml_file')

    spatial_files = tuple(spatial_files)


class LayerDescriptionForm(forms.Form):
    title = forms.CharField(300)
    abstract = forms.CharField(2000, widget=forms.Textarea, required=False)
    supplemental_information = forms.CharField(2000, widget=forms.Textarea, required=False)
    data_quality_statement = forms.CharField(2000, widget=forms.Textarea, required=False)
    purpose = forms.CharField(500, required=False)
    keywords = forms.CharField(500, required=False)


class LayerAttributeForm(forms.ModelForm):

    def __init__(self, *args, **kwargs):
        super(LayerAttributeForm, self).__init__(*args, **kwargs)
        self.fields['attribute'].widget.attrs['readonly'] = True
        self.fields['display_order'].widget.attrs['size'] = 3

    class Meta:
        model = Attribute
        exclude = (
            'attribute_type',
            'count',
            'min',
            'max',
            'average',
            'median',
            'stddev',
            'sum',
            'unique_values',
            'last_stats_updated',
            'objects')


class LayerStyleUploadForm(forms.Form):
    layerid = forms.IntegerField()
    name = forms.CharField(required=False)
    update = forms.BooleanField(required=False)
    sld = forms.FileField()<|MERGE_RESOLUTION|>--- conflicted
+++ resolved
@@ -139,10 +139,6 @@
                 xml_file = cleaned["xml_file"].name
             if cleaned["sld_file"] is not None:
                 sld_file = cleaned["sld_file"].name
-<<<<<<< HEAD
-
-=======
->>>>>>> 27485511
         if not cleaned["metadata_upload_form"] and not cleaned["style_upload_form"] and base_ext.lower() not in (
                 ".shp", ".tif", ".tiff", ".geotif", ".geotiff", ".asc"):
             raise forms.ValidationError(
