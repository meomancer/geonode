# -*- coding: utf-8 -*-
#########################################################################
#
# Copyright (C) 2012 OpenPlans
#
# This program is free software: you can redistribute it and/or modify
# it under the terms of the GNU General Public License as published by
# the Free Software Foundation, either version 3 of the License, or
# (at your option) any later version.
#
# This program is distributed in the hope that it will be useful,
# but WITHOUT ANY WARRANTY; without even the implied warranty of
# MERCHANTABILITY or FITNESS FOR A PARTICULAR PURPOSE. See the
# GNU General Public License for more details.
#
# You should have received a copy of the GNU General Public License
# along with this program. If not, see <http://www.gnu.org/licenses/>.
#
#########################################################################

import os
import logging
import shutil

from django.contrib.auth.decorators import login_required
from django.core.urlresolvers import reverse
from django.core.exceptions import PermissionDenied
from django.http import HttpResponse, HttpResponseRedirect
from django.shortcuts import render_to_response
from django.conf import settings
from django.template import RequestContext
from django.utils.translation import ugettext as _
from django.utils import simplejson as json
from django.utils.html import escape
from django.template.defaultfilters import slugify
from django.forms.models import inlineformset_factory
from geonode.services.models import Service

from geonode.layers.forms import LayerForm, LayerUploadForm, NewLayerUploadForm, LayerAttributeForm
from geonode.layers.models import Layer, Attribute
from geonode.base.enumerations import CHARSETS

from geonode.utils import default_map_config, llbbox_to_mercator
from geonode.utils import GXPLayer
from geonode.utils import GXPMap
from geonode.layers.utils import file_upload
from geonode.utils import resolve_object
from geonode.people.forms import ProfileForm, PocForm
from geonode.security.views import _perms_info_json
from geonode.documents.models import get_related_documents


logger = logging.getLogger("geonode.layers.views")

DEFAULT_SEARCH_BATCH_SIZE = 10
MAX_SEARCH_BATCH_SIZE = 25
GENERIC_UPLOAD_ERROR = _("There was an error while attempting to upload your data. \
Please try again, or contact and administrator if the problem continues.")

_PERMISSION_MSG_DELETE = _("You are not permitted to delete this layer")
_PERMISSION_MSG_GENERIC = _('You do not have permissions for this layer.')
_PERMISSION_MSG_MODIFY = _("You are not permitted to modify this layer")
_PERMISSION_MSG_METADATA = _("You are not permitted to modify this layer's metadata")
_PERMISSION_MSG_VIEW = _("You are not permitted to view this layer")


def _resolve_layer(request, typename, permission='base.change_resourcebase',
                   msg=_PERMISSION_MSG_GENERIC, **kwargs):
    """
    Resolve the layer by the provided typename (which may include service name) and check the optional permission.
    """
    service_typename = typename.split(":",1)
    service = Service.objects.filter(name=service_typename[0])

    if service.count() > 0 and service[0].method != "C":
        return resolve_object(request, Layer, {'service': service[0], 'typename':service_typename[1]},
                              permission = permission, permission_msg=msg, **kwargs)
    else:
        return resolve_object(request, Layer, {'typename':typename},
                          permission = permission, permission_msg=msg, **kwargs)


#### Basic Layer Views ####


@login_required
def layer_upload(request, template='upload/layer_upload.html'):
    if request.method == 'GET':
        ctx = {  
            'charsets': CHARSETS
        }
        return render_to_response(template,
                                  RequestContext(request, ctx))
    elif request.method == 'POST':
        form = NewLayerUploadForm(request.POST, request.FILES)
        tempdir = None
        errormsgs = []
        out = {'success': False}

        if form.is_valid():
            title = form.cleaned_data["layer_title"]

            # Replace dots in filename - GeoServer REST API upload bug
            # and avoid any other invalid characters.
            # Use the title if possible, otherwise default to the filename
            if title is not None and len(title) > 0:
                name_base = title
            else:
                name_base, __ = os.path.splitext(form.cleaned_data["base_file"].name)

            name = slugify(name_base.replace(".","_"))

            try:
                # Moved this inside the try/except block because it can raise
                # exceptions when unicode characters are present.
                # This should be followed up in upstream Django.
                tempdir, base_file = form.write_files()
                saved_layer = file_upload(base_file,
                        name=name,
                        user=request.user,
                        overwrite = False,
                        charset = form.cleaned_data["charset"],
                        abstract = form.cleaned_data["abstract"],
                        title = form.cleaned_data["layer_title"],
                        )

            except Exception, e:
                logger.exception(e)
                out['success'] = False
                out['errors'] = str(e)
            else:
                out['success'] = True
                out['url'] = reverse('layer_detail', args=[saved_layer.service_typename])

                permissions = form.cleaned_data["permissions"]
                if permissions is not None and len(permissions.keys()) > 0:
                    saved_layer.set_permissions(permissions)

            finally:
                if tempdir is not None:
                    shutil.rmtree(tempdir)
        else:
            for e in form.errors.values():
                errormsgs.extend([escape(v) for v in e])

            out['errors'] = form.errors
            out['errormsgs'] = errormsgs

        if out['success']:
            status_code = 200
        else:
            status_code = 500
        return HttpResponse(json.dumps(out), mimetype='application/json', status=status_code)


def layer_detail(request, layername, template='layers/layer_detail.html'):
<<<<<<< HEAD
    layer = _resolve_layer(request, layername, 'base.view_resourcebase', _PERMISSION_MSG_VIEW)

    config = layer.attribute_config()
    if layer.storeType == "remoteStore":
        from geonode.services.models import Service
        service = Service.objects.filter(layers__id=layer.id)[0] 
=======
    layer = _resolve_layer(request, layername, 'layers.view_layer', _PERMISSION_MSG_VIEW)
    layer_bbox = layer.bbox
    # assert False, str(layer_bbox)
    bbox = list(layer_bbox[0:4])
    config = layer.attribute_config()

    #Add required parameters for GXP lazy-loading
    config["srs"] = layer.srid
    config["title"] = layer.title
    config["bbox"] =  [float(coord) for coord in bbox] \
        if layer.srid == "EPSG:4326" else llbbox_to_mercator([float(coord) for coord in bbox])

    if layer.storeType == "remoteStore":
        service = layer.service
>>>>>>> 3df3f438
        source_params = {"ptype":service.ptype, "remote": True, "url": service.base_url, "name": service.name}
        maplayer = GXPLayer(name = layer.typename, ows_url = layer.ows_url, layer_params=json.dumps( config),
                            source_params=json.dumps(source_params))
    else:
        maplayer = GXPLayer(name = layer.typename, ows_url = layer.ows_url, layer_params=json.dumps( config))

    # Update count for popularity ranking.
    Layer.objects.filter(id=layer.id).update(popular_count=layer.popular_count +1)

    # center/zoom don't matter; the viewer will center on the layer bounds
    map_obj = GXPMap(projection="EPSG:900913")
    NON_WMS_BASE_LAYERS = [la for la in default_map_config()[1] if la.ows_url is None]

    metadata = layer.link_set.metadata().filter(
        name__in=settings.DOWNLOAD_FORMATS_METADATA)

    context_dict = {
        "resource": layer,
        "permissions_json": _perms_info_json(layer),
        "documents": get_related_documents(layer),
        "metadata": metadata,
    }

    context_dict["viewer"] = json.dumps(map_obj.viewer_json(* (NON_WMS_BASE_LAYERS + [maplayer])))

    if layer.storeType=='dataStore':
        links = layer.link_set.download().filter(
        name__in=settings.DOWNLOAD_FORMATS_VECTOR)
    else:
        links = layer.link_set.download().filter(
        name__in=settings.DOWNLOAD_FORMATS_RASTER)


    context_dict["links"] = links

    return render_to_response(template, RequestContext(request, context_dict))


@login_required
def layer_metadata(request, layername, template='layers/layer_metadata.html'):
    layer = _resolve_layer(request, layername, 'base.change_resourcebase', _PERMISSION_MSG_METADATA)
    layer_attribute_set = inlineformset_factory(Layer, Attribute, extra=0, form=LayerAttributeForm, )

    poc = layer.poc
    metadata_author = layer.metadata_author

    if request.method == "POST":
        layer_form = LayerForm(request.POST, instance=layer, prefix="resource")
        attribute_form = layer_attribute_set(request.POST, instance=layer, prefix="layer_attribute_set", queryset=Attribute.objects.order_by('display_order'))
    else:
        layer_form = LayerForm(instance=layer, prefix="resource")
        attribute_form = layer_attribute_set(instance=layer, prefix="layer_attribute_set", queryset=Attribute.objects.order_by('display_order'))

    if request.method == "POST" and layer_form.is_valid() and attribute_form.is_valid():
        new_poc = layer_form.cleaned_data['poc']
        new_author = layer_form.cleaned_data['metadata_author']
        new_keywords = layer_form.cleaned_data['keywords']

        if new_poc is None:
            if poc is None:
                poc_form = ProfileForm(request.POST, prefix="poc", instance=poc)
            else:
                poc_form = ProfileForm(request.POST, prefix="poc")
            if poc_form.has_changed and poc_form.is_valid():
                new_poc = poc_form.save()

        if new_author is None:
            if metadata_author is None:
                author_form = ProfileForm(request.POST, prefix="author", 
                    instance=metadata_author)
            else:
                author_form = ProfileForm(request.POST, prefix="author")
            if author_form.has_changed and author_form.is_valid():
                new_author = author_form.save()

        for form in attribute_form.cleaned_data:
            la = Attribute.objects.get(id=int(form['id'].id))
            la.description = form["description"]
            la.attribute_label = form["attribute_label"]
            la.visible = form["visible"]
            la.display_order = form["display_order"]
            la.save()

        if new_poc is not None and new_author is not None:
            the_layer = layer_form.save()
            the_layer.poc = new_poc
            the_layer.metadata_author = new_author
            the_layer.keywords.clear()
            the_layer.keywords.add(*new_keywords)
            return HttpResponseRedirect(reverse('layer_detail', args=(layer.service_typename,)))

    if poc is None:
        poc_form = ProfileForm(instance=poc, prefix="poc")
    else:
        layer_form.fields['poc'].initial = poc.id
        poc_form = ProfileForm(prefix="poc")
        poc_form.hidden=True

    if metadata_author is None:
        author_form = ProfileForm(instance=metadata_author, prefix="author")
    else:
        layer_form.fields['metadata_author'].initial = metadata_author.id
        author_form = ProfileForm(prefix="author")
        author_form.hidden=True

    return render_to_response(template, RequestContext(request, {
        "layer": layer,
        "layer_form": layer_form,
        "poc_form": poc_form,
        "author_form": author_form,
        "attribute_form": attribute_form,
    }))



@login_required
def layer_change_poc(request, ids, template = 'layers/layer_change_poc.html'):
    layers = Layer.objects.filter(id__in=ids.split('_'))
    if request.method == 'POST':
        form = PocForm(request.POST)
        if form.is_valid():
            for layer in layers:
                layer.poc = form.cleaned_data['contact']
                layer.save()
            # Process the data in form.cleaned_data
            # ...
            return HttpResponseRedirect('/admin/maps/layer') # Redirect after POST
    else:
        form = PocForm() # An unbound form
    return render_to_response(template, RequestContext(request,
                                  {'layers': layers, 'form': form }))


@login_required
def layer_replace(request, layername, template='layers/layer_replace.html'):
    layer = _resolve_layer(request, layername, 'base.change_resourcebase',_PERMISSION_MSG_MODIFY)

    if request.method == 'GET':
        return render_to_response(template,
                                  RequestContext(request, {'layer': layer,
                                                           'is_featuretype': layer.is_vector()}))
    elif request.method == 'POST':

        form = LayerUploadForm(request.POST, request.FILES)
        tempdir = None
        out = {}

        if form.is_valid():
            try:
                tempdir, base_file = form.write_files()
                saved_layer = file_upload(base_file, name=layer.name,
                                          user=request.user, overwrite=True)
            except Exception, e:
                out['success'] = False
                out['errors'] = str(e)
            else:
                out['success'] = True
                out['url'] = reverse('layer_detail', args=[saved_layer.service_typename])
            finally:
                if tempdir is not None:
                    shutil.rmtree(tempdir)
        else:
            for e in form.errors.values():
                errormsgs.extend([escape(v) for v in e])

            out['errors'] = form.errors
            out['errormsgs'] = errormsgs

        if out['success']:
            status_code = 200
        else:
            status_code = 500
        return HttpResponse(json.dumps(out), mimetype='application/json', status=status_code)

@login_required
def layer_remove(request, layername, template='layers/layer_remove.html'):
    try:
        layer = _resolve_layer(request, layername, 'base.delete_resourcebase',
                               _PERMISSION_MSG_DELETE)

        if (request.method == 'GET'):
            return render_to_response(template,RequestContext(request, {
                "layer": layer
            }))
        if (request.method == 'POST'):
            layer.delete()
            return HttpResponseRedirect(reverse("layer_browse"))
        else:
            return HttpResponse("Not allowed",status=403)
    except PermissionDenied:
        return HttpResponse(
                'You are not allowed to delete this layer',
                mimetype="text/plain",
                status=401
        )


<|MERGE_RESOLUTION|>--- conflicted
+++ resolved
@@ -64,7 +64,7 @@
 _PERMISSION_MSG_VIEW = _("You are not permitted to view this layer")
 
 
-def _resolve_layer(request, typename, permission='base.change_resourcebase',
+def _resolve_layer(request, typename, permission='base.view_resourcebase',
                    msg=_PERMISSION_MSG_GENERIC, **kwargs):
     """
     Resolve the layer by the provided typename (which may include service name) and check the optional permission.
@@ -154,15 +154,8 @@
 
 
 def layer_detail(request, layername, template='layers/layer_detail.html'):
-<<<<<<< HEAD
+
     layer = _resolve_layer(request, layername, 'base.view_resourcebase', _PERMISSION_MSG_VIEW)
-
-    config = layer.attribute_config()
-    if layer.storeType == "remoteStore":
-        from geonode.services.models import Service
-        service = Service.objects.filter(layers__id=layer.id)[0] 
-=======
-    layer = _resolve_layer(request, layername, 'layers.view_layer', _PERMISSION_MSG_VIEW)
     layer_bbox = layer.bbox
     # assert False, str(layer_bbox)
     bbox = list(layer_bbox[0:4])
@@ -176,7 +169,6 @@
 
     if layer.storeType == "remoteStore":
         service = layer.service
->>>>>>> 3df3f438
         source_params = {"ptype":service.ptype, "remote": True, "url": service.base_url, "name": service.name}
         maplayer = GXPLayer(name = layer.typename, ows_url = layer.ows_url, layer_params=json.dumps( config),
                             source_params=json.dumps(source_params))
