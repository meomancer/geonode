--- conflicted
+++ resolved
@@ -272,13 +272,8 @@
                 out['success'] = False
                 out['errormsgs'] = _('Failed to upload the layer')
                 try:
-<<<<<<< HEAD
                     out['errors'] = ''.join(error)
-                except BaseException:
-=======
-                    out['errors'] = u''.join(error)
                 except Exception:
->>>>>>> 1bfbe9ee
                     try:
                         out['errors'] = str(error)
                     except Exception:
