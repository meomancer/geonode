# -*- coding: utf-8 -*-
#########################################################################
#
# Copyright (C) 2016 OSGeo
#
# This program is free software: you can redistribute it and/or modify
# it under the terms of the GNU General Public License as published by
# the Free Software Foundation, either version 3 of the License, or
# (at your option) any later version.
#
# This program is distributed in the hope that it will be useful,
# but WITHOUT ANY WARRANTY; without even the implied warranty of
# MERCHANTABILITY or FITNESS FOR A PARTICULAR PURPOSE. See the
# GNU General Public License for more details.
#
# You should have received a copy of the GNU General Public License
# along with this program. If not, see <http://www.gnu.org/licenses/>.
#
#########################################################################

import os
import sys
import logging
import shutil
import base64
import traceback
import uuid
import decimal
from lxml import etree
from requests import Request
from itertools import chain
from six import string_types
from owslib.wfs import WebFeatureService
from owslib.feature.schema import get_schema

from guardian.shortcuts import get_perms
from django.contrib import messages
from django.contrib.auth.decorators import login_required
from django.contrib.auth import get_user_model
from django.core.urlresolvers import reverse
from django.http import HttpResponse, HttpResponseRedirect
from django.shortcuts import render_to_response
from django.conf import settings
from django.template import RequestContext
from django.utils.translation import ugettext as _
try:
    import json
except ImportError:
    from django.utils import simplejson as json
from django.utils.html import escape
from django.template.defaultfilters import slugify
from django.forms.models import inlineformset_factory
from django.db import transaction
from django.db.models import F
from django.forms.utils import ErrorList

from geonode.tasks.deletion import delete_layer
from geonode.services.models import Service
from geonode.layers.forms import LayerForm, LayerUploadForm, NewLayerUploadForm, LayerAttributeForm
from geonode.base.forms import CategoryForm, TKeywordForm
from geonode.layers.models import Layer, Attribute, UploadSession
from geonode.base.enumerations import CHARSETS
from geonode.base.models import TopicCategory
from geonode.groups.models import GroupProfile

from geonode.utils import default_map_config
from geonode.utils import GXPLayer
from geonode.utils import GXPMap
from geonode.layers.utils import file_upload, is_raster, is_vector
from geonode.utils import resolve_object, llbbox_to_mercator
from geonode.people.forms import ProfileForm, PocForm
from geonode.security.views import _perms_info_json
from geonode.documents.models import get_related_documents
from geonode.utils import build_social_links
from geonode.geoserver.helpers import cascading_delete, gs_catalog
from geonode.geoserver.helpers import ogc_server_settings, save_style
from geonode.base.views import batch_modify
from geonode.base.models import Thesaurus
from geonode.maps.models import Map

if 'geonode.geoserver' in settings.INSTALLED_APPS:
    from geonode.geoserver.helpers import _render_thumbnail
CONTEXT_LOG_FILE = ogc_server_settings.LOG_FILE

logger = logging.getLogger("geonode.layers.views")

DEFAULT_SEARCH_BATCH_SIZE = 10
MAX_SEARCH_BATCH_SIZE = 25
GENERIC_UPLOAD_ERROR = _("There was an error while attempting to upload your data. \
Please try again, or contact and administrator if the problem continues.")

METADATA_UPLOADED_PRESERVE_ERROR = _("Note: this layer's orginal metadata was \
populated and preserved by importing a metadata XML file. This metadata cannot be edited.")

_PERMISSION_MSG_DELETE = _("You are not permitted to delete this layer")
_PERMISSION_MSG_GENERIC = _('You do not have permissions for this layer.')
_PERMISSION_MSG_MODIFY = _("You are not permitted to modify this layer")
_PERMISSION_MSG_METADATA = _(
    "You are not permitted to modify this layer's metadata")
_PERMISSION_MSG_VIEW = _("You are not permitted to view this layer")


def log_snippet(log_file):
    if not os.path.isfile(log_file):
        return "No log file at %s" % log_file

    with open(log_file, "r") as f:
        f.seek(0, 2)  # Seek @ EOF
        fsize = f.tell()  # Get Size
        f.seek(max(fsize - 10024, 0), 0)  # Set pos @ last n chars
        return f.read()


def _resolve_layer(request, alternate, permission='base.view_resourcebase',
                   msg=_PERMISSION_MSG_GENERIC, **kwargs):
    """
    Resolve the layer by the provided typename (which may include service name) and check the optional permission.
    """
    service_typename = alternate.split(":", 1)

    if Service.objects.filter(name=service_typename[0]).exists():
        service = Service.objects.filter(name=service_typename[0])
        return resolve_object(
            request,
            Layer,
            {
                'alternate': service_typename[1] if service[0].method != "C" else alternate},
            permission=permission,
            permission_msg=msg,
            **kwargs)
    else:
        return resolve_object(request,
                              Layer,
                              {'alternate': alternate},
                              permission=permission,
                              permission_msg=msg,
                              **kwargs)


# Basic Layer Views #


@login_required
def layer_upload(request, template='upload/layer_upload.html'):
    if request.method == 'GET':
        mosaics = Layer.objects.filter(is_mosaic=True).order_by('name')
        ctx = {
            'mosaics': mosaics,
            'charsets': CHARSETS,
            'is_layer': True,
        }
        return render_to_response(template, RequestContext(request, ctx))
    elif request.method == 'POST':
        form = NewLayerUploadForm(request.POST, request.FILES)
        tempdir = None
        errormsgs = []
        out = {'success': False}
        if form.is_valid():
            title = form.cleaned_data["layer_title"]

            # Replace dots in filename - GeoServer REST API upload bug
            # and avoid any other invalid characters.
            # Use the title if possible, otherwise default to the filename
            if title is not None and len(title) > 0:
                name_base = title
            else:
                name_base, __ = os.path.splitext(
                    form.cleaned_data["base_file"].name)
                title = slugify(name_base.replace(".", "_"))
            name = slugify(name_base.replace(".", "_"))

            if form.cleaned_data["abstract"] is not None and len(form.cleaned_data["abstract"]) > 0:
                abstract = form.cleaned_data["abstract"]
            else:
                abstract = "No abstract provided."

            try:
                # Moved this inside the try/except block because it can raise
                # exceptions when unicode characters are present.
                # This should be followed up in upstream Django.
                tempdir, base_file = form.write_files()
                if not form.cleaned_data["style_upload_form"]:
                    saved_layer = file_upload(
                        base_file,
                        name=name,
                        user=request.user,
                        overwrite=False,
                        charset=form.cleaned_data["charset"],
<<<<<<< HEAD
                        abstract=form.cleaned_data["abstract"],
                        title=form.cleaned_data["layer_title"],
=======
                        abstract=abstract,
                        title=title,
>>>>>>> 27485511
                        metadata_uploaded_preserve=form.cleaned_data[
                            "metadata_uploaded_preserve"],
                        metadata_upload_form=form.cleaned_data["metadata_upload_form"])
                else:
                    saved_layer = Layer.objects.get(alternate=title)
                    if not saved_layer:
                        msg = 'Failed to process.  Could not find matching layer.'
                        raise Exception(msg)
                    sld = open(base_file).read()

                    try:
                        dom = etree.XML(sld)
                    except Exception:
                        raise Exception(
                            "The uploaded SLD file is not valid XML")

                    el = dom.findall(
                        "{http://www.opengis.net/sld}NamedLayer/{http://www.opengis.net/sld}Name")
                    if len(el) == 0:
<<<<<<< HEAD
=======
                        el = dom.findall(
                            "{http://www.opengis.net/sld}UserLayer/{http://www.opengis.net/sld}Name")
                    if len(el) == 0:
                        el = dom.findall(
                            "{http://www.opengis.net/sld}NamedLayer/{http://www.opengis.net/se}Name")
                    if len(el) == 0:
                        el = dom.findall(
                            "{http://www.opengis.net/sld}UserLayer/{http://www.opengis.net/se}Name")
                    if len(el) == 0:
>>>>>>> 27485511
                        raise Exception(
                            "Please provide a name, unable to extract one from the SLD.")

                    match = None
                    styles = list(saved_layer.styles.all()) + [
                        saved_layer.default_style]
                    for style in styles:
                        if style and style.name == saved_layer.name:
                            match = style
                            break
<<<<<<< HEAD
                    if match is None:
                        cat = gs_catalog
                        try:
                            cat.create_style(saved_layer.name, sld)
                        except Exception as e:
                            logger.exception(e)
                        style = cat.get_style(saved_layer.name)
                        layer = cat.get_layer(title)
                        if layer and style:
                            layer.default_style = style
                            cat.save(layer)
                            saved_layer.default_style = save_style(style)
                    else:
                        cat = gs_catalog
                        style = cat.get_style(saved_layer.name)
                        style.update_body(sld)
=======
                    cat = gs_catalog
                    layer = cat.get_layer(title)
                    if match is None:
                        try:
                            cat.create_style(saved_layer.name, sld, raw=True)
                            style = cat.get_style(saved_layer.name)
                            if layer and style:
                                layer.default_style = style
                                cat.save(layer)
                                saved_layer.default_style = save_style(style)
                        except Exception as e:
                            logger.exception(e)
                    else:
                        style = cat.get_style(saved_layer.name)
                        # style.update_body(sld)
                        try:
                            cat.create_style(saved_layer.name, sld, overwrite=True, raw=True)
                            style = cat.get_style(saved_layer.name)
                            if layer and style:
                                layer.default_style = style
                                cat.save(layer)
                                saved_layer.default_style = save_style(style)
                        except Exception as e:
                            logger.exception(e)
>>>>>>> 27485511
            except Exception as e:
                exception_type, error, tb = sys.exc_info()
                logger.exception(e)
                out['success'] = False
                out['errors'] = str(error)
                # Assign the error message to the latest UploadSession from
                # that user.
                latest_uploads = UploadSession.objects.filter(
                    user=request.user).order_by('-date')
                if latest_uploads.count() > 0:
                    upload_session = latest_uploads[0]
                    upload_session.error = str(error)
                    upload_session.traceback = traceback.format_exc(tb)
                    upload_session.context = log_snippet(CONTEXT_LOG_FILE)
                    upload_session.save()
                    out['traceback'] = upload_session.traceback
                    out['context'] = upload_session.context
                    out['upload_session'] = upload_session.id
            else:
                out['success'] = True
                if hasattr(saved_layer, 'info'):
                    out['info'] = saved_layer.info
                out['url'] = reverse(
                    'layer_detail', args=[
                        saved_layer.service_typename])
                if hasattr(saved_layer, 'bbox_string'):
                    out['bbox'] = saved_layer.bbox_string
                if hasattr(saved_layer, 'srid'):
                    out['crs'] = {
                        'type': 'name',
                        'properties': saved_layer.srid
                    }
                upload_session = saved_layer.upload_session
                if upload_session:
                    upload_session.processed = True
                    upload_session.save()
                permissions = form.cleaned_data["permissions"]
                if permissions is not None and len(permissions.keys()) > 0:
                    saved_layer.set_permissions(permissions)
                saved_layer.handle_moderated_uploads()
            finally:
                if tempdir is not None:
                    shutil.rmtree(tempdir)
        else:
            for e in form.errors.values():
                errormsgs.extend([escape(v) for v in e])
            out['errors'] = form.errors
            out['errormsgs'] = errormsgs
        if out['success']:
            status_code = 200
        else:
            status_code = 400
        return HttpResponse(
            json.dumps(out),
            content_type='application/json',
            status=status_code)


def layer_detail(request, layername, template='layers/layer_detail.html'):
    layer = _resolve_layer(
        request,
        layername,
        'base.view_resourcebase',
        _PERMISSION_MSG_VIEW)

    # assert False, str(layer_bbox)
    config = layer.attribute_config()

    # Add required parameters for GXP lazy-loading
    layer_bbox = layer.bbox
    bbox = [float(coord) for coord in list(layer_bbox[0:4])]
    config["srs"] = getattr(settings, 'DEFAULT_MAP_CRS', 'EPSG:900913')
    config["bbox"] = bbox if config["srs"] != 'EPSG:900913' \
        else llbbox_to_mercator([float(coord) for coord in bbox])
    config["title"] = layer.title
    config["queryable"] = True

    if layer.storeType == "remoteStore":
        service = layer.service
        source_params = {
            "ptype": service.ptype,
            "remote": True,
            "url": service.base_url,
            "name": service.name}
        maplayer = GXPLayer(
            name=layer.alternate,
            ows_url=layer.ows_url,
            layer_params=json.dumps(config),
            source_params=json.dumps(source_params))
    else:
        maplayer = GXPLayer(
            name=layer.alternate,
            ows_url=layer.ows_url,
            layer_params=json.dumps(config))

    # Update count for popularity ranking,
    # but do not includes admins or resource owners
    layer.view_count_up(request.user)

    # center/zoom don't matter; the viewer will center on the layer bounds
    map_obj = GXPMap(
        projection=getattr(
            settings,
            'DEFAULT_MAP_CRS',
            'EPSG:900913'))

    NON_WMS_BASE_LAYERS = [
        la for la in default_map_config(request)[1] if la.ows_url is None]

    metadata = layer.link_set.metadata().filter(
        name__in=settings.DOWNLOAD_FORMATS_METADATA)

    granules = None
    all_granules = None
    filter = None
    if layer.is_mosaic:
        try:
            cat = gs_catalog
            cat._cache.clear()
            store = cat.get_store(layer.name)
            coverages = cat.mosaic_coverages(store)

            filter = None
            try:
                if request.GET["filter"]:
                    filter = request.GET["filter"]
            except BaseException:
                pass

            offset = 10 * (request.page - 1)
            granules = cat.mosaic_granules(
                coverages['coverages']['coverage'][0]['name'],
                store,
                limit=10,
                offset=offset,
                filter=filter)
            all_granules = cat.mosaic_granules(
                coverages['coverages']['coverage'][0]['name'], store, filter=filter)
        except BaseException:
            granules = {"features": []}
            all_granules = {"features": []}

    context_dict = {
        "resource": layer,
        'perms_list': get_perms(request.user, layer.get_self_resource()),
        "permissions_json": _perms_info_json(layer),
        "documents": get_related_documents(layer),
        "metadata": metadata,
        "is_layer": True,
        "wps_enabled": settings.OGC_SERVER['default']['WPS_ENABLED'],
        "granules": granules,
        "all_granules": all_granules,
        "filter": filter,
    }

    if 'access_token' in request.session:
        access_token = request.session['access_token']
    else:
        u = uuid.uuid1()
        access_token = u.hex

    context_dict["viewer"] = json.dumps(map_obj.viewer_json(
        request.user, access_token, * (NON_WMS_BASE_LAYERS + [maplayer])))
    context_dict["preview"] = getattr(
        settings,
        'LAYER_PREVIEW_LIBRARY',
        'leaflet')
    context_dict["crs"] = getattr(
        settings,
        'DEFAULT_MAP_CRS',
        'EPSG:900913')

    if layer.storeType == 'dataStore':
        links = layer.link_set.download().filter(
            name__in=settings.DOWNLOAD_FORMATS_VECTOR)
    else:
        links = layer.link_set.download().filter(
            name__in=settings.DOWNLOAD_FORMATS_RASTER)
    links_view = [item for idx, item in enumerate(links) if
                  item.url and 'wms' in item.url or 'gwc' in item.url]
    links_download = [item for idx, item in enumerate(
        links) if item.url and 'wms' not in item.url and 'gwc' not in item.url]
    for item in links_view:
        if item.url and access_token and 'access_token' not in item.url:
            params = {'access_token': access_token}
            item.url = Request('GET', item.url, params=params).prepare().url
    for item in links_download:
        if item.url and access_token and 'access_token' not in item.url:
            params = {'access_token': access_token}
            item.url = Request('GET', item.url, params=params).prepare().url

    if request.user.has_perm('view_resourcebase', layer.get_self_resource()):
        context_dict["links"] = links_view
    if request.user.has_perm(
        'download_resourcebase',
            layer.get_self_resource()):
        if layer.storeType == 'dataStore':
            links = layer.link_set.download().filter(
                name__in=settings.DOWNLOAD_FORMATS_VECTOR)
        else:
            links = layer.link_set.download().filter(
                name__in=settings.DOWNLOAD_FORMATS_RASTER)
        context_dict["links_download"] = links_download

    if settings.SOCIAL_ORIGINS:
        context_dict["social_links"] = build_social_links(request, layer)
    layers_names = layer.alternate
    try:
        if 'geonode' in layers_names:
            workspace, name = layers_names.split(':', 1)
        else:
            name = layers_names
    except:
        print "Can not identify workspace type and layername"

    context_dict["layer_name"] = json.dumps(layers_names)

    try:
        # get type of layer (raster or vector)
        if layer.storeType == 'coverageStore':
            context_dict["layer_type"] = "raster"
        elif layer.storeType == 'dataStore':
            context_dict["layer_type"] = "vector"

            location = "{location}{service}".format(** {
                'location': settings.OGC_SERVER['default']['LOCATION'],
                'service': 'wms',
            })
            # get schema for specific layer
            username = settings.OGC_SERVER['default']['USER']
            password = settings.OGC_SERVER['default']['PASSWORD']
            schema = get_schema(location, name, username=username, password=password)

            # get the name of the column which holds the geometry
            if 'the_geom' in schema['properties']:
                schema['properties'].pop('the_geom', None)
            elif 'geom' in schema['properties']:
                schema['properties'].pop("geom", None)

            # filter the schema dict based on the values of layers_attributes
            layer_attributes_schema = []
            for key in schema['properties'].keys():
                    layer_attributes_schema.append(key)

            filtered_attributes = layer_attributes_schema
            context_dict["schema"] = schema
            context_dict["filtered_attributes"] = filtered_attributes

    except:
        print "Possible error with OWSLib. Turning all available properties to string"

    # maps owned by user needed to fill the "add to existing map section" in template
    if request.user.is_authenticated():
        context_dict["maps"] = Map.objects.filter(owner=request.user)
    return render_to_response(template, RequestContext(request, context_dict))


# Loads the data using the OWS lib when the "Do you want to filter it" button is clicked.
def load_layer_data(request, template='layers/layer_detail.html'):
    context_dict = {}
    data_dict = json.loads(request.POST.get('json_data'))
    layername = data_dict['layer_name']
    filtered_attributes = data_dict['filtered_attributes']
    workspace, name = layername.split(':')
    location = "{location}{service}".format(** {
        'location': settings.OGC_SERVER['default']['LOCATION'],
        'service': 'wms',
    })

    try:
        username = settings.OGC_SERVER['default']['USER']
        password = settings.OGC_SERVER['default']['PASSWORD']
        wfs = WebFeatureService(location, version='1.1.0', username=username, password=password)
        response = wfs.getfeature(typename=name, propertyname=filtered_attributes, outputFormat='application/json')
        x = response.read()
        x = json.loads(x)
        features_response = json.dumps(x)
        decoded = json.loads(features_response)
        decoded_features = decoded['features']
        properties = {}
        for key in decoded_features[0]['properties']:
            properties[key] = []

        # loop the dictionary based on the values on the list and add the properties
        # in the dictionary (if doesn't exist) together with the value
        for i in range(len(decoded_features)):

            for key, value in decoded_features[i]['properties'].iteritems():
                if value != '' and isinstance(value, (string_types, int, float)):
                    properties[key].append(value)

        for key in properties:
            properties[key] = list(set(properties[key]))
            properties[key].sort()

        context_dict["feature_properties"] = properties
    except:
        print "Possible error with OWSLib."
    return HttpResponse(json.dumps(context_dict), content_type="application/json")


def layer_feature_catalogue(
        request,
        layername,
        template='../../catalogue/templates/catalogue/feature_catalogue.xml'):
    layer = _resolve_layer(request, layername)
    if layer.storeType != 'dataStore':
        out = {
            'success': False,
            'errors': 'layer is not a feature type'
        }
        return HttpResponse(
            json.dumps(out),
            content_type='application/json',
            status=400)

    attributes = []

    for attrset in layer.attribute_set.order_by('display_order'):
        attr = {
            'name': attrset.attribute,
            'type': attrset.attribute_type
        }
        attributes.append(attr)

    context_dict = {
        'layer': layer,
        'attributes': attributes,
        'metadata': settings.PYCSW['CONFIGURATION']['metadata:main']
    }
    return render_to_response(
        template,
        context_dict,
        content_type='application/xml')


@login_required
def layer_metadata(
        request,
        layername,
        template='layers/layer_metadata.html',
        ajax=True):
    layer = _resolve_layer(
        request,
        layername,
        'base.change_resourcebase_metadata',
        _PERMISSION_MSG_METADATA)
    layer_attribute_set = inlineformset_factory(
        Layer,
        Attribute,
        extra=0,
        form=LayerAttributeForm,
    )
    topic_category = layer.category

    poc = layer.poc
    metadata_author = layer.metadata_author

    # assert False, str(layer_bbox)
    config = layer.attribute_config()

    # Add required parameters for GXP lazy-loading
    layer_bbox = layer.bbox
    bbox = [float(coord) for coord in list(layer_bbox[0:4])]
    config["srs"] = getattr(settings, 'DEFAULT_MAP_CRS', 'EPSG:900913')
    config["bbox"] = bbox if config["srs"] != 'EPSG:900913' \
        else llbbox_to_mercator([float(coord) for coord in bbox])
    config["title"] = layer.title
    config["queryable"] = True

    if layer.storeType == "remoteStore":
        service = layer.service
        source_params = {
            "ptype": service.ptype,
            "remote": True,
            "url": service.base_url,
            "name": service.name}
        maplayer = GXPLayer(
            name=layer.alternate,
            ows_url=layer.ows_url,
            layer_params=json.dumps(config),
            source_params=json.dumps(source_params))
    else:
        maplayer = GXPLayer(
            name=layer.alternate,
            ows_url=layer.ows_url,
            layer_params=json.dumps(config))

    # Update count for popularity ranking,
    # but do not includes admins or resource owners
    if request.user != layer.owner and not request.user.is_superuser:
        Layer.objects.filter(
            id=layer.id).update(popular_count=F('popular_count') + 1)

    # center/zoom don't matter; the viewer will center on the layer bounds
    map_obj = GXPMap(
        projection=getattr(
            settings,
            'DEFAULT_MAP_CRS',
            'EPSG:900913'))

    NON_WMS_BASE_LAYERS = [
        la for la in default_map_config(request)[1] if la.ows_url is None]

    if request.method == "POST":
        if layer.metadata_uploaded_preserve:  # layer metadata cannot be edited
            out = {
                'success': False,
                'errors': METADATA_UPLOADED_PRESERVE_ERROR
            }
            return HttpResponse(
                json.dumps(out),
                content_type='application/json',
                status=400)

        layer_form = LayerForm(request.POST, instance=layer, prefix="resource")
        attribute_form = layer_attribute_set(
            request.POST,
            instance=layer,
            prefix="layer_attribute_set",
            queryset=Attribute.objects.order_by('display_order'))
        category_form = CategoryForm(request.POST, prefix="category_choice_field", initial=int(
            request.POST["category_choice_field"]) if "category_choice_field" in request.POST else None)
        tkeywords_form = TKeywordForm(
            request.POST,
            prefix="tkeywords")

    else:
        layer_form = LayerForm(instance=layer, prefix="resource")
        attribute_form = layer_attribute_set(
            instance=layer,
            prefix="layer_attribute_set",
            queryset=Attribute.objects.order_by('display_order'))
        category_form = CategoryForm(
            prefix="category_choice_field",
            initial=topic_category.id if topic_category else None)

        # Keywords from THESAURI management
        layer_tkeywords = layer.tkeywords.all()
        tkeywords_list = ''
        lang = 'en'  # TODO: use user's language
        if layer_tkeywords and len(layer_tkeywords) > 0:
            tkeywords_ids = layer_tkeywords.values_list('id', flat=True)
            if hasattr(settings, 'THESAURI'):
                for el in settings.THESAURI:
                    thesaurus_name = el['name']
                    try:
                        t = Thesaurus.objects.get(identifier=thesaurus_name)
                        for tk in t.thesaurus.filter(pk__in=tkeywords_ids):
                            tkl = tk.keyword.filter(lang=lang)
                            if len(tkl) > 0:
                                tkl_ids = ",".join(
                                    map(str, tkl.values_list('id', flat=True)))
                                tkeywords_list += "," + \
                                    tkl_ids if len(
                                        tkeywords_list) > 0 else tkl_ids
                    except BaseException:
                        tb = traceback.format_exc()
                        logger.error(tb)

        tkeywords_form = TKeywordForm(
            prefix="tkeywords",
            initial={'tkeywords': tkeywords_list})

    if request.method == "POST" and layer_form.is_valid() and attribute_form.is_valid(
    ) and category_form.is_valid() and tkeywords_form.is_valid():
        new_poc = layer_form.cleaned_data['poc']
        new_author = layer_form.cleaned_data['metadata_author']

        if new_poc is None:
            if poc is None:
                poc_form = ProfileForm(
                    request.POST,
                    prefix="poc",
                    instance=poc)
            else:
                poc_form = ProfileForm(request.POST, prefix="poc")
            if poc_form.is_valid():
                if len(poc_form.cleaned_data['profile']) == 0:
                    # FIXME use form.add_error in django > 1.7
                    errors = poc_form._errors.setdefault(
                        'profile', ErrorList())
                    errors.append(
                        _('You must set a point of contact for this resource'))
                    poc = None
            if poc_form.has_changed and poc_form.is_valid():
                new_poc = poc_form.save()

        if new_author is None:
            if metadata_author is None:
                author_form = ProfileForm(request.POST, prefix="author",
                                          instance=metadata_author)
            else:
                author_form = ProfileForm(request.POST, prefix="author")
            if author_form.is_valid():
                if len(author_form.cleaned_data['profile']) == 0:
                    # FIXME use form.add_error in django > 1.7
                    errors = author_form._errors.setdefault(
                        'profile', ErrorList())
                    errors.append(
                        _('You must set an author for this resource'))
                    metadata_author = None
            if author_form.has_changed and author_form.is_valid():
                new_author = author_form.save()

        new_category = TopicCategory.objects.get(
            id=category_form.cleaned_data['category_choice_field'])

        for form in attribute_form.cleaned_data:
            la = Attribute.objects.get(id=int(form['id'].id))
            la.description = form["description"]
            la.attribute_label = form["attribute_label"]
            la.visible = form["visible"]
            la.display_order = form["display_order"]
            la.save()

        if new_poc is not None or new_author is not None:
            if new_poc is not None:
                layer.poc = new_poc
            if new_author is not None:
                layer.metadata_author = new_author

        new_keywords = [x.strip() for x in layer_form.cleaned_data['keywords']]
        if new_keywords is not None:
            layer.keywords.clear()
            layer.keywords.add(*new_keywords)

        try:
            the_layer = layer_form.save()
        except BaseException:
            tb = traceback.format_exc()
            if tb:
                logger.debug(tb)
            the_layer = layer

        up_sessions = UploadSession.objects.filter(layer=the_layer.id)
        if up_sessions.count() > 0 and up_sessions[0].user != the_layer.owner:
            up_sessions.update(user=the_layer.owner)

        if new_category is not None:
            Layer.objects.filter(id=the_layer.id).update(
                category=new_category
            )

        if getattr(settings, 'SLACK_ENABLED', False):
            try:
                from geonode.contrib.slack.utils import build_slack_message_layer, send_slack_messages
                send_slack_messages(
                    build_slack_message_layer(
                        "layer_edit", the_layer))
            except BaseException:
                print "Could not send slack message."

        if not ajax:
            return HttpResponseRedirect(
                reverse(
                    'layer_detail',
                    args=(
                        layer.service_typename,
                    )))

        message = layer.alternate

        try:
            # Keywords from THESAURI management
            tkeywords_to_add = []
            tkeywords_cleaned = tkeywords_form.clean()
            if tkeywords_cleaned and len(tkeywords_cleaned) > 0:
                tkeywords_ids = []
                for i, val in enumerate(tkeywords_cleaned):
                    try:
                        cleaned_data = [value for key, value in tkeywords_cleaned[i].items(
                        ) if 'tkeywords-tkeywords' in key.lower() and 'autocomplete' not in key.lower()]
                        tkeywords_ids.extend(map(int, cleaned_data[0]))
                    except BaseException:
                        pass

                if hasattr(settings, 'THESAURI'):
                    for el in settings.THESAURI:
                        thesaurus_name = el['name']
                        try:
                            t = Thesaurus.objects.get(
                                identifier=thesaurus_name)
                            for tk in t.thesaurus.all():
                                tkl = tk.keyword.filter(pk__in=tkeywords_ids)
                                if len(tkl) > 0:
                                    tkeywords_to_add.append(tkl[0].keyword_id)
                        except BaseException:
                            tb = traceback.format_exc()
                            logger.error(tb)

            layer.tkeywords.add(*tkeywords_to_add)
        except BaseException:
            tb = traceback.format_exc()
            logger.error(tb)

        return HttpResponse(json.dumps({'message': message}))

    if settings.ADMIN_MODERATE_UPLOADS:
        if not request.user.is_superuser and not request.user.is_staff:
            layer_form.fields['is_published'].widget.attrs.update({'disabled': 'true'})
    if poc is not None:
        layer_form.fields['poc'].initial = poc.id
        poc_form = ProfileForm(prefix="poc")
        poc_form.hidden = True
    else:
        poc_form = ProfileForm(prefix="poc")
        poc_form.hidden = False

    if metadata_author is not None:
        layer_form.fields['metadata_author'].initial = metadata_author.id
        author_form = ProfileForm(prefix="author")
        author_form.hidden = True
    else:
        author_form = ProfileForm(prefix="author")
        author_form.hidden = False

    if 'access_token' in request.session:
        access_token = request.session['access_token']
    else:
        u = uuid.uuid1()
        access_token = u.hex

    viewer = json.dumps(map_obj.viewer_json(
        request.user, access_token, * (NON_WMS_BASE_LAYERS + [maplayer])))

    metadataxsl = False
    if "geonode.contrib.metadataxsl" in settings.INSTALLED_APPS:
        metadataxsl = True

    metadata_author_groups = []
    if request.user.is_superuser:
        metadata_author_groups = GroupProfile.objects.all()
    else:
        metadata_author_groups = chain(
            metadata_author.group_list_all(),
            GroupProfile.objects.exclude(access="private"))

    return render_to_response(template, RequestContext(request, {
        "resource": layer,
        "layer": layer,
        "layer_form": layer_form,
        "poc_form": poc_form,
        "author_form": author_form,
        "attribute_form": attribute_form,
        "category_form": category_form,
        "tkeywords_form": tkeywords_form,
        "viewer": viewer,
        "preview": getattr(settings, 'LAYER_PREVIEW_LIBRARY', 'leaflet'),
        "crs": getattr(settings, 'DEFAULT_MAP_CRS', 'EPSG:900913'),
        "metadataxsl": metadataxsl,
        "freetext_readonly": getattr(
            settings,
            'FREETEXT_KEYWORDS_READONLY',
            False),
        "metadata_author_groups": metadata_author_groups,
        "GROUP_MANDATORY_RESOURCES":
            getattr(settings, 'GROUP_MANDATORY_RESOURCES', False),
    }))


@login_required
def layer_metadata_advanced(request, layername):
    return layer_metadata(
        request,
        layername,
        template='layers/layer_metadata_advanced.html')


@login_required
def layer_change_poc(request, ids, template='layers/layer_change_poc.html'):
    layers = Layer.objects.filter(id__in=ids.split('_'))
    if request.method == 'POST':
        form = PocForm(request.POST)
        if form.is_valid():
            for layer in layers:
                layer.poc = form.cleaned_data['contact']
                layer.save()
            # Process the data in form.cleaned_data
            # ...
            # Redirect after POST
            return HttpResponseRedirect('/admin/maps/layer')
    else:
        form = PocForm()  # An unbound form
    return render_to_response(
        template, RequestContext(
            request, {
                'layers': layers, 'form': form}))


@login_required
def layer_replace(request, layername, template='layers/layer_replace.html'):
    layer = _resolve_layer(
        request,
        layername,
        'base.change_resourcebase',
        _PERMISSION_MSG_MODIFY)

    if request.method == 'GET':
        ctx = {
            'charsets': CHARSETS,
            'layer': layer,
            'is_featuretype': layer.is_vector(),
            'is_layer': True,
        }
        return render_to_response(template,
                                  RequestContext(request, ctx))
    elif request.method == 'POST':

        form = LayerUploadForm(request.POST, request.FILES)
        tempdir = None
        out = {}

        if form.is_valid():
            try:
                tempdir, base_file = form.write_files()
                if layer.is_vector() and is_raster(base_file):
                    out['success'] = False
                    out['errors'] = _(
                        "You are attempting to replace a vector layer with a raster.")
                elif (not layer.is_vector()) and is_vector(base_file):
                    out['success'] = False
                    out['errors'] = _(
                        "You are attempting to replace a raster layer with a vector.")
                else:
                    # delete geoserver's store before upload
                    cat = gs_catalog
                    cascading_delete(cat, layer.alternate)
                    saved_layer = file_upload(
                        base_file,
                        name=layer.name,
                        user=request.user,
                        overwrite=True,
                        charset=form.cleaned_data["charset"],
                    )
                    out['success'] = True
                    out['url'] = reverse(
                        'layer_detail', args=[
                            saved_layer.service_typename])
            except Exception as e:
                logger.exception(e)
                tb = traceback.format_exc()
                out['success'] = False
                out['errors'] = str(tb)
            finally:
                if tempdir is not None:
                    shutil.rmtree(tempdir)
        else:
            errormsgs = []
            for e in form.errors.values():
                errormsgs.append([escape(v) for v in e])

            out['errors'] = form.errors
            out['errormsgs'] = errormsgs

        if out['success']:
            status_code = 200
        else:
            status_code = 400
        return HttpResponse(
            json.dumps(out),
            content_type='application/json',
            status=status_code)


@login_required
def layer_remove(request, layername, template='layers/layer_remove.html'):
    layer = _resolve_layer(
        request,
        layername,
        'base.delete_resourcebase',
        _PERMISSION_MSG_DELETE)

    if (request.method == 'GET'):
        return render_to_response(template, RequestContext(request, {
            "layer": layer
        }))
    if (request.method == 'POST'):
        try:
            with transaction.atomic():
                delete_layer.delay(object_id=layer.id)
        except Exception as e:
            traceback.print_exc()
            message = '{0}: {1}.'.format(
                _('Unable to delete layer'), layer.alternate)

            if 'referenced by layer group' in getattr(e, 'message', ''):
                message = _(
                    'This layer is a member of a layer group, you must remove the layer from the group '
                    'before deleting.')

            messages.error(request, message)
            return render_to_response(
                template, RequestContext(
                    request, {
                        "layer": layer}))
        return HttpResponseRedirect(reverse("layer_browse"))
    else:
        return HttpResponse("Not allowed", status=403)


@login_required
def layer_granule_remove(
        request,
        granule_id,
        layername,
        template='layers/layer_granule_remove.html'):
    layer = _resolve_layer(
        request,
        layername,
        'base.delete_resourcebase',
        _PERMISSION_MSG_DELETE)

    if (request.method == 'GET'):
        return render_to_response(template, RequestContext(request, {
            "granule_id": granule_id,
            "layer": layer
        }))
    if (request.method == 'POST'):
        try:
            cat = gs_catalog
            cat._cache.clear()
            store = cat.get_store(layer.name)
            coverages = cat.mosaic_coverages(store)
            cat.mosaic_delete_granule(
                coverages['coverages']['coverage'][0]['name'], store, granule_id)
        except Exception as e:
            traceback.print_exc()
            message = '{0}: {1}.'.format(
                _('Unable to delete layer'), layer.alternate)

            if 'referenced by layer group' in getattr(e, 'message', ''):
                message = _(
                    'This layer is a member of a layer group, you must remove the layer from the group '
                    'before deleting.')

            messages.error(request, message)
            return render_to_response(
                template, RequestContext(
                    request, {
                        "layer": layer}))
        return HttpResponseRedirect(
            reverse(
                'layer_detail', args=(
                    layer.service_typename,)))
    else:
        return HttpResponse("Not allowed", status=403)


def layer_thumbnail(request, layername):
    if request.method == 'POST':
        layer_obj = _resolve_layer(request, layername)

        try:
            try:
                preview = json.loads(request.body).get('preview', None)
            except:
                preview = None

            if preview and preview == 'react':
                format, image = json.loads(
                    request.body)['image'].split(';base64,')
                image = base64.b64decode(image)
            else:
                image = _render_thumbnail(request.body)

            if not image:
                return
            filename = "layer-%s-thumb.png" % layer_obj.uuid
            layer_obj.save_thumbnail(filename, image)

            return HttpResponse('Thumbnail saved')
        except BaseException:
            return HttpResponse(
                content='error saving thumbnail',
                status=500,
                content_type='text/plain'
            )


def get_layer(request, layername):
    """Get Layer object as JSON"""

    # Function to treat Decimal in json.dumps.
    # http://stackoverflow.com/a/16957370/1198772
    def decimal_default(obj):
        if isinstance(obj, decimal.Decimal):
            return float(obj)
        raise TypeError

    logger.debug('Call get layer')
    if request.method == 'GET':
        layer_obj = _resolve_layer(request, layername)
        logger.debug(layername)
        response = {
            'typename': layername,
            'name': layer_obj.name,
            'title': layer_obj.title,
            'url': layer_obj.get_tiles_url(),
            'bbox_string': layer_obj.bbox_string,
            'bbox_x0': layer_obj.bbox_x0,
            'bbox_x1': layer_obj.bbox_x1,
            'bbox_y0': layer_obj.bbox_y0,
            'bbox_y1': layer_obj.bbox_y1,
        }
        return HttpResponse(json.dumps(
            response,
            ensure_ascii=False,
            default=decimal_default
        ),
            content_type='application/javascript')


def layer_metadata_detail(
        request,
        layername,
        template='layers/layer_metadata_detail.html'):
    layer = _resolve_layer(
        request,
        layername,
        'view_resourcebase',
        _PERMISSION_MSG_METADATA)
    return render_to_response(template, RequestContext(request, {
        "resource": layer,
        'SITEURL': settings.SITEURL[:-1]
    }))


def layer_metadata_upload(
        request,
        layername,
        template='layers/layer_metadata_upload.html'):
    layer = _resolve_layer(
        request,
        layername,
        'view_resourcebase',
        _PERMISSION_MSG_METADATA)
    return render_to_response(template, RequestContext(request, {
        "resource": layer,
        "layer": layer,
        'SITEURL': settings.SITEURL[:-1]
    }))


def layer_sld_upload(
        request,
        layername,
        template='layers/layer_style_upload.html'):
    layer = _resolve_layer(
        request,
        layername,
        'base.change_resourcebase',
        _PERMISSION_MSG_METADATA)
    return render_to_response(template, RequestContext(request, {
        "resource": layer,
        "layer": layer,
        'SITEURL': settings.SITEURL[:-1]
    }))


@login_required
def layer_batch_metadata(request, ids):
    return batch_modify(request, ids, 'Layer')


def layer_view_counter(layer_id, viewer):
    l = Layer.objects.get(id=layer_id)
    u = get_user_model().objects.get(username=viewer)
    l.view_count_up(u, do_local=True)<|MERGE_RESOLUTION|>--- conflicted
+++ resolved
@@ -186,13 +186,8 @@
                         user=request.user,
                         overwrite=False,
                         charset=form.cleaned_data["charset"],
-<<<<<<< HEAD
-                        abstract=form.cleaned_data["abstract"],
-                        title=form.cleaned_data["layer_title"],
-=======
                         abstract=abstract,
                         title=title,
->>>>>>> 27485511
                         metadata_uploaded_preserve=form.cleaned_data[
                             "metadata_uploaded_preserve"],
                         metadata_upload_form=form.cleaned_data["metadata_upload_form"])
@@ -212,8 +207,6 @@
                     el = dom.findall(
                         "{http://www.opengis.net/sld}NamedLayer/{http://www.opengis.net/sld}Name")
                     if len(el) == 0:
-<<<<<<< HEAD
-=======
                         el = dom.findall(
                             "{http://www.opengis.net/sld}UserLayer/{http://www.opengis.net/sld}Name")
                     if len(el) == 0:
@@ -223,7 +216,6 @@
                         el = dom.findall(
                             "{http://www.opengis.net/sld}UserLayer/{http://www.opengis.net/se}Name")
                     if len(el) == 0:
->>>>>>> 27485511
                         raise Exception(
                             "Please provide a name, unable to extract one from the SLD.")
 
@@ -234,24 +226,6 @@
                         if style and style.name == saved_layer.name:
                             match = style
                             break
-<<<<<<< HEAD
-                    if match is None:
-                        cat = gs_catalog
-                        try:
-                            cat.create_style(saved_layer.name, sld)
-                        except Exception as e:
-                            logger.exception(e)
-                        style = cat.get_style(saved_layer.name)
-                        layer = cat.get_layer(title)
-                        if layer and style:
-                            layer.default_style = style
-                            cat.save(layer)
-                            saved_layer.default_style = save_style(style)
-                    else:
-                        cat = gs_catalog
-                        style = cat.get_style(saved_layer.name)
-                        style.update_body(sld)
-=======
                     cat = gs_catalog
                     layer = cat.get_layer(title)
                     if match is None:
@@ -276,7 +250,6 @@
                                 saved_layer.default_style = save_style(style)
                         except Exception as e:
                             logger.exception(e)
->>>>>>> 27485511
             except Exception as e:
                 exception_type, error, tb = sys.exc_info()
                 logger.exception(e)
@@ -1237,6 +1210,22 @@
     }))
 
 
+def layer_sld_upload(
+        request,
+        layername,
+        template='layers/layer_style_upload.html'):
+    layer = _resolve_layer(
+        request,
+        layername,
+        'base.change_resourcebase',
+        _PERMISSION_MSG_METADATA)
+    return render_to_response(template, RequestContext(request, {
+        "resource": layer,
+        "layer": layer,
+        'SITEURL': settings.SITEURL[:-1]
+    }))
+
+
 @login_required
 def layer_batch_metadata(request, ids):
     return batch_modify(request, ids, 'Layer')
