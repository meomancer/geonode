# -*- coding: utf-8 -*-
#########################################################################
#
# Copyright (C) 2016 OSGeo
#
# This program is free software: you can redistribute it and/or modify
# it under the terms of the GNU General Public License as published by
# the Free Software Foundation, either version 3 of the License, or
# (at your option) any later version.
#
# This program is distributed in the hope that it will be useful,
# but WITHOUT ANY WARRANTY; without even the implied warranty of
# MERCHANTABILITY or FITNESS FOR A PARTICULAR PURPOSE. See the
# GNU General Public License for more details.
#
# You should have received a copy of the GNU General Public License
# along with this program. If not, see <http://www.gnu.org/licenses/>.
#
#########################################################################
<<<<<<< HEAD
from geonode.upload.upload import _update_layer_with_xml_info
from geonode.upload.files import SpatialFiles, scan_file
import tempfile
from geonode.upload.models import Upload
=======
from geonode.layers.metadata import parse_metadata
from geonode.upload.upload import _update_layer_with_xml_info
import tempfile
>>>>>>> 2a0ee09a
import re
import os
import json
import shutil
import decimal
import logging
import warnings
import traceback

from itertools import chain
from dal import autocomplete
from requests import Request
from urllib.parse import quote
from owslib.wfs import WebFeatureService

from django.conf import settings

from django.db.models import Q
from django.db.models import F
from django.http import Http404
from django.urls import reverse
from django.contrib import messages
from django.shortcuts import render
from django.utils.html import escape
from django.forms.utils import ErrorList
from django.contrib.auth import get_user_model
from django.utils.translation import ugettext as _
from django.db import IntegrityError, transaction
from django.core.exceptions import PermissionDenied
from django.forms.models import inlineformset_factory
from django.template.response import TemplateResponse
from django.contrib.auth.decorators import login_required
from django.http import HttpResponse, HttpResponseRedirect
from django.views.decorators.http import require_http_methods
from django.views.decorators.clickjacking import xframe_options_exempt

from guardian.shortcuts import get_objects_for_user

from geonode import geoserver
from geonode.thumbs.thumbnails import create_thumbnail
from geonode.base.auth import get_or_create_token
from geonode.base.forms import CategoryForm, TKeywordForm, BatchPermissionsForm, ThesaurusAvailableForm
from geonode.base.views import batch_modify
from geonode.base.models import (
    Thesaurus,
    TopicCategory)
from geonode.base.enumerations import CHARSETS
from geonode.decorators import check_keyword_write_perms
from geonode.layers.forms import (
    LayerForm,
    LayerUploadForm,
    NewLayerUploadForm,
    LayerAttributeForm)
from geonode.layers.models import (
    Layer,
    Attribute,
    UploadSession)
from geonode.layers.utils import (
    get_files,
    gs_handle_layer,
    is_xml_upload_only,
    validate_input_source)
from geonode.maps.models import Map
from geonode.services.models import Service
from geonode.monitoring import register_event
from geonode.monitoring.models import EventType
from geonode.groups.models import GroupProfile
from geonode.security.views import _perms_info_json
from geonode.people.forms import ProfileForm, PocForm
from geonode.documents.models import get_related_documents
from geonode.security.utils import get_visible_resources, set_geowebcache_invalidate_cache
from geonode.utils import (
    resolve_object,
    default_map_config,
    check_ogc_backend,
    llbbox_to_mercator,
    bbox_to_projection,
    build_social_links,
    GXPLayer,
    GXPMap)
from geonode.geoserver.helpers import (
    ogc_server_settings)
from geonode.base.utils import ManageResourceOwnerPermissions
from geonode.tasks.tasks import set_permissions
<<<<<<< HEAD
from geonode.upload.views import _select_relevant_files, _write_uploaded_files_to_disk, final_step_view, view
=======
from geonode.upload.views import _select_relevant_files, _write_uploaded_files_to_disk
>>>>>>> 2a0ee09a

from celery.utils.log import get_logger

if check_ogc_backend(geoserver.BACKEND_PACKAGE):
    from geonode.geoserver.helpers import gs_catalog

CONTEXT_LOG_FILE = ogc_server_settings.LOG_FILE

logger = logging.getLogger("geonode.layers.views")
celery_logger = get_logger(__name__)

DEFAULT_SEARCH_BATCH_SIZE = 10
MAX_SEARCH_BATCH_SIZE = 25
GENERIC_UPLOAD_ERROR = _("There was an error while attempting to upload your data. \
Please try again, or contact and administrator if the problem continues.")

METADATA_UPLOADED_PRESERVE_ERROR = _("Note: this layer's orginal metadata was \
populated and preserved by importing a metadata XML file. This metadata cannot be edited.")

_PERMISSION_MSG_DELETE = _("You are not permitted to delete this layer")
_PERMISSION_MSG_GENERIC = _('You do not have permissions for this layer.')
_PERMISSION_MSG_MODIFY = _("You are not permitted to modify this layer")
_PERMISSION_MSG_METADATA = _("You are not permitted to modify this layer's metadata")
_PERMISSION_MSG_VIEW = _("You are not permitted to view this layer")


def log_snippet(log_file):
    if not log_file or not os.path.isfile(log_file):
        return f"No log file at {log_file}"

    with open(log_file, "r") as f:
        f.seek(0, 2)  # Seek @ EOF
        fsize = f.tell()  # Get Size
        f.seek(max(fsize - 10024, 0), 0)  # Set pos @ last n chars
        return f.read()


def _resolve_layer(request, alternate, permission='base.view_resourcebase',
                   msg=_PERMISSION_MSG_GENERIC, **kwargs):
    """
    Resolve the layer by the provided typename (which may include service name) and check the optional permission.
    """
    service_typename = alternate.split(":", 1)
    if Service.objects.filter(name=service_typename[0]).exists():
        query = {
            'alternate': service_typename[1]
        }
        if len(service_typename) > 1:
            query['store'] = service_typename[0]
        else:
            query['storeType'] = 'remoteStore'
        return resolve_object(
            request,
            Layer,
            query,
            permission=permission,
            permission_msg=msg,
            **kwargs)
    else:
        if len(service_typename) > 1 and ':' in service_typename[1]:
            if service_typename[0]:
                query = {
                    'store': service_typename[0],
                    'alternate': service_typename[1]
                }
            else:
                query = {
                    'alternate': service_typename[1]
                }
        else:
            query = {'alternate': alternate}
        test_query = Layer.objects.filter(**query)
        if test_query.count() > 1 and test_query.exclude(storeType='remoteStore').count() == 1:
            query = {
                'id': test_query.exclude(storeType='remoteStore').last().id
            }
        elif test_query.count() > 1:
            query = {
                'id': test_query.last().id
            }
        return resolve_object(request,
                              Layer,
                              query,
                              permission=permission,
                              permission_msg=msg,
                              **kwargs)


# Basic Layer Views #


def layer_upload_handle_get(request, template):
    mosaics = Layer.objects.filter(is_mosaic=True).order_by('name')
    ctx = {
        'mosaics': mosaics,
        'charsets': CHARSETS,
        'is_layer': True,
    }
    if 'geonode.upload' in settings.INSTALLED_APPS and \
            settings.UPLOADER['BACKEND'] == 'geonode.importer':
        from geonode.upload import utils as upload_utils, models
        ctx['async_upload'] = upload_utils._ASYNC_UPLOAD
        ctx['incomplete'] = models.Upload.objects.get_incomplete_uploads(
            request.user)
    return render(request, template, context=ctx)

<<<<<<< HEAD
def layer_upload_handle_post(request, template):
    out = []
    errormsgs = []
    form = NewLayerUploadForm(request.POST, request.FILES)
    if form.is_valid():

        tempdir = tempfile.mkdtemp(dir=settings.STATIC_ROOT)

        relevant_files = _select_relevant_files(
            ['xml'],
            iter(request.FILES.values())
        )
        logger.debug(f"relevant_files: {relevant_files}")
        _write_uploaded_files_to_disk(tempdir, relevant_files)
=======

def layer_upload_metadata(request):
    out = {}
    errormsgs = []

    form = NewLayerUploadForm(request.POST, request.FILES)

    if form.is_valid():

        tempdir = tempfile.mkdtemp(dir=settings.STATIC_ROOT)

        relevant_files = _select_relevant_files(
            ['xml'],
            iter(request.FILES.values())
        )

        logger.debug(f"relevant_files: {relevant_files}")

        _write_uploaded_files_to_disk(tempdir, relevant_files)

>>>>>>> 2a0ee09a
        base_file = os.path.join(tempdir, form.cleaned_data["base_file"].name)

        name = form.cleaned_data['layer_title']
        layer = Layer.objects.filter(typename=name)
        if layer.exists():
<<<<<<< HEAD
            updated_layer = _update_layer_with_xml_info(layer.first(), base_file, [], [], {})
=======
            layer_uuid, vals, regions, keywords, _ = parse_metadata(
                    open(base_file).read())
            if layer_uuid:
                layer.uuid = layer_uuid
            updated_layer = _update_layer_with_xml_info(layer.first(), base_file, regions, keywords, vals)
>>>>>>> 2a0ee09a
            updated_layer.save()
            out['status'] = ['finished']
            out['url'] = updated_layer.get_absolute_url()
            out['bbox'] = updated_layer.bbox_string
            out['crs'] = {
                'type': 'name',
                'properties': updated_layer.srid
            }
            out['ogc_backend'] = settings.OGC_SERVER['default']['BACKEND']
            upload_session = updated_layer.upload_session
            if upload_session:
                upload_session.processed = True
                upload_session.save()
            status_code = 200
<<<<<<< HEAD
            register_event(request, 'upload', updated_layer)
=======
            out['success'] = True
            return HttpResponse(
                json.dumps(out),
                content_type='application/json',
                status=status_code)
>>>>>>> 2a0ee09a
        else:
            out['success'] = False
            out['errors'] = "Layer selected does not exists"
            status_code = 404
        return HttpResponse(
            json.dumps(out),
            content_type='application/json',
            status=status_code)
    else:
        for e in form.errors.values():
            errormsgs.extend([escape(v) for v in e])
        out['errors'] = form.errors
        out['errormsgs'] = errormsgs
    return HttpResponse(
        json.dumps(out),
        content_type='application/json',
        status=500)


@login_required
def layer_upload(request, template='upload/layer_upload.html'):
    if request.method == 'GET':
        return layer_upload_handle_get(request, template)
    elif request.method == 'POST' and is_xml_upload_only(request):
        return layer_upload_metadata(request)
    out = {"errormsgs": "Please, upload a valid XML file"}
    return HttpResponse(
        json.dumps(out),
        content_type='application/json',
        status=500)

def layer_detail(request, layername, template='layers/layer_detail.html'):
    try:
        layer = _resolve_layer(
            request,
            layername,
            'base.view_resourcebase',
            _PERMISSION_MSG_VIEW)
    except PermissionDenied:
        return HttpResponse(_("Not allowed"), status=403)
    except Exception:
        raise Http404(_("Not found"))
    if not layer:
        raise Http404(_("Not found"))

    permission_manager = ManageResourceOwnerPermissions(layer)
    permission_manager.set_owner_permissions_according_to_workflow()

    # Add metadata_author or poc if missing
    layer.add_missing_metadata_author_or_poc()

    def decimal_encode(bbox):
        _bbox = []
        for o in [float(coord) for coord in bbox]:
            if isinstance(o, decimal.Decimal):
                o = (str(o) for o in [o])
            _bbox.append(o)
        return [_bbox[0], _bbox[2], _bbox[1], _bbox[3]]

    def sld_definition(style):
        _sld = {
            "title": style.sld_title or style.name,
            "legend": {
                "height": "40",
                "width": "22",
                "href": f"{layer.ows_url}?service=wms&request=GetLegendGraphic&format=image%2Fpng&width=20&height=20&layer={quote(layer.service_typename, safe='')}",
                "format": "image/png"
            },
            "name": style.name
        }
        return _sld

    # assert False, str(layer_bbox)
    config = layer.attribute_config()
    if hasattr(layer, 'srid'):
        config['crs'] = {
            'type': 'name',
            'properties': layer.srid
        }
    # Add required parameters for GXP lazy-loading
    layer_bbox = layer.bbox[0:4]
    # Must be in the form xmin, ymin, xmax, ymax
    bbox = [
        float(layer_bbox[0]), float(layer_bbox[2]),
        float(layer_bbox[1]), float(layer_bbox[3])
    ]

    # Add required parameters for GXP lazy-loading
    attribution = f"{layer.owner.first_name} {layer.owner.last_name}" if layer.owner.first_name or \
        layer.owner.last_name else str(layer.owner)
    srs = getattr(settings, 'DEFAULT_MAP_CRS', 'EPSG:3857')
    srs_srid = int(srs.split(":")[1]) if srs != "EPSG:900913" else 3857
    config["attribution"] = f"<span class='gx-attribution-title'>{attribution}</span>"
    config["format"] = getattr(
        settings, 'DEFAULT_LAYER_FORMAT', 'image/png')
    config["title"] = layer.title
    config["wrapDateLine"] = True
    config["visibility"] = True
    config["srs"] = srs
    config["bbox"] = bbox_to_projection([float(coord) for coord in layer_bbox] + [layer.srid, ],
                                        target_srid=int(srs.split(":")[1]))[:4]

    config["capability"] = {
        "abstract": layer.abstract,
        "store": layer.store,
        "name": layer.alternate,
        "title": layer.title,
        "style": '',
        "queryable": True,
        "storeType": layer.storeType,
        "bbox": {
            layer.srid: {
                "srs": layer.srid,
                "bbox": decimal_encode(bbox)
            },
            srs: {
                "srs": srs,
                "bbox": bbox_to_projection([float(coord) for coord in layer_bbox] + [layer.srid, ],
                                           target_srid=srs_srid)[:4]
            },
            "EPSG:4326": {
                "srs": "EPSG:4326",
                "bbox": decimal_encode(bbox) if layer.srid == 'EPSG:4326' else
                bbox_to_projection(
                    [float(coord) for coord in layer_bbox] + [layer.srid, ], target_srid=4326)[:4]
            },
            "EPSG:900913": {
                "srs": "EPSG:900913",
                "bbox": decimal_encode(bbox) if layer.srid == 'EPSG:900913' else
                bbox_to_projection(
                    [float(coord) for coord in layer_bbox] + [layer.srid, ], target_srid=3857)[:4]
            }
        },
        "srs": {
            srs: True
        },
        "formats": ["image/png", "application/atom xml", "application/atom+xml", "application/json;type=utfgrid",
                    "application/openlayers", "application/pdf", "application/rss xml", "application/rss+xml",
                    "application/vnd.google-earth.kml", "application/vnd.google-earth.kml xml",
                    "application/vnd.google-earth.kml+xml", "application/vnd.google-earth.kml+xml;mode=networklink",
                    "application/vnd.google-earth.kmz", "application/vnd.google-earth.kmz xml",
                    "application/vnd.google-earth.kmz+xml", "application/vnd.google-earth.kmz;mode=networklink",
                    "atom", "image/geotiff", "image/geotiff8", "image/gif", "image/gif;subtype=animated",
                    "image/jpeg", "image/png8", "image/png; mode=8bit", "image/svg", "image/svg xml",
                    "image/svg+xml", "image/tiff", "image/tiff8", "image/vnd.jpeg-png",
                    "kml", "kmz", "openlayers", "rss", "text/html; subtype=openlayers", "utfgrid"],
        "attribution": {
            "title": attribution
        },
        "infoFormats": ["text/plain", "application/vnd.ogc.gml", "text/xml", "application/vnd.ogc.gml/3.1.1",
                        "text/xml; subtype=gml/3.1.1", "text/html", "application/json"],
        "styles": [sld_definition(s) for s in layer.styles.all()],
        "prefix": layer.alternate.split(":")[0] if ":" in layer.alternate else "",
        "keywords": [k.name for k in layer.keywords.all()] if layer.keywords else [],
        "llbbox": decimal_encode(bbox) if layer.srid == 'EPSG:4326' else
        bbox_to_projection(
            [float(coord) for coord in layer_bbox] + [layer.srid, ], target_srid=4326)[:4]
    }

    granules = None
    all_times = None
    all_granules = None
    filter = None
    if check_ogc_backend(geoserver.BACKEND_PACKAGE):
        if layer.has_time:
            from geonode.geoserver.views import get_capabilities
            # WARNING Please make sure to have enabled DJANGO CACHE as per
            # https://docs.djangoproject.com/en/2.0/topics/cache/#filesystem-caching
            wms_capabilities_resp = get_capabilities(
                request, layer.id, tolerant=True)
            if wms_capabilities_resp.status_code >= 200 and wms_capabilities_resp.status_code < 400:
                wms_capabilities = wms_capabilities_resp.getvalue()
                if wms_capabilities:
                    from owslib.etree import etree as dlxml
                    namespaces = {'wms': 'http://www.opengis.net/wms',
                                  'xlink': 'http://www.w3.org/1999/xlink',
                                  'xsi': 'http://www.w3.org/2001/XMLSchema-instance'}

                    e = dlxml.fromstring(wms_capabilities)
                    for atype in e.findall(
                            f"./[wms:Name='{layer.alternate}']/wms:Dimension[@name='time']", namespaces):
                        dim_name = atype.get('name')
                        if dim_name:
                            dim_name = str(dim_name).lower()
                            if dim_name == 'time':
                                dim_values = atype.text
                                if dim_values:
                                    all_times = dim_values.split(",")
                                    break
            if all_times:
                config["capability"]["dimensions"] = {
                    "time": {
                        "name": "time",
                        "units": "ISO8601",
                        "unitsymbol": None,
                        "nearestVal": False,
                        "multipleVal": False,
                        "current": False,
                        "default": "current",
                        "values": all_times
                    }
                }
        if layer.is_mosaic:
            try:
                cat = gs_catalog
                cat._cache.clear()
                store = cat.get_store(layer.name)
                coverages = cat.mosaic_coverages(store)
                try:
                    if request.GET["filter"]:
                        filter = request.GET["filter"]
                except Exception:
                    pass

                offset = 10 * (request.page - 1)
                granules = cat.mosaic_granules(
                    coverages['coverages']['coverage'][0]['name'],
                    store,
                    limit=10,
                    offset=offset,
                    filter=filter)
                all_granules = cat.mosaic_granules(
                    coverages['coverages']['coverage'][0]['name'], store, filter=filter)
            except Exception:
                granules = {"features": []}
                all_granules = {"features": []}

    # Call this first in order to be sure "perms_list" is correct
    permissions_json = _perms_info_json(layer)

    perms_list = list(
        layer.get_self_resource().get_user_perms(request.user)
        .union(layer.get_user_perms(request.user))
    )

    group = None
    if layer.group:
        try:
            group = GroupProfile.objects.get(slug=layer.group.name)
        except GroupProfile.DoesNotExist:
            group = None

    show_popup = False
    if 'show_popup' in request.GET and request.GET["show_popup"]:
        show_popup = True

    if layer.storeType == "remoteStore":
        service = layer.remote_service
        source_params = {}
        if service.type in ('REST_MAP', 'REST_IMG'):
            source_params = {
                "ptype": service.ptype,
                "remote": True,
                "url": service.service_url,
                "name": service.name,
                "title": f"[R] {service.title}"}
        maplayer = GXPLayer(
            name=layer.alternate,
            ows_url=layer.ows_url,
            layer_params=json.dumps(config),
            source_params=json.dumps(source_params)
        )
    else:
        maplayer = GXPLayer(
            name=layer.alternate,
            ows_url=layer.ows_url,
            layer_params=json.dumps(config)
        )
    # Update count for popularity ranking,
    # but do not includes admins or resource owners
    layer.view_count_up(request.user)
    # center/zoom don't matter; the viewer will center on the layer bounds
    map_obj = GXPMap(
        sender=Layer,
        projection=getattr(
            settings,
            'DEFAULT_MAP_CRS',
            'EPSG:3857'))
    NON_WMS_BASE_LAYERS = [
        la for la in default_map_config(request)[1] if la.ows_url is None]

    metadata = layer.link_set.metadata().filter(
        name__in=settings.DOWNLOAD_FORMATS_METADATA)

    access_token = None
    if request and request.user:
        access_token = get_or_create_token(request.user)
        if access_token and not access_token.is_expired():
            access_token = access_token.token
        else:
            access_token = None

    context_dict = {
        'access_token': access_token,
        'resource': layer,
        'group': group,
        'perms_list': perms_list,
        "permissions_json": permissions_json,
        "documents": get_related_documents(layer),
        "metadata": metadata,
        "is_layer": True,
        "wps_enabled": settings.OGC_SERVER['default']['WPS_ENABLED'],
        "granules": granules,
        "all_granules": all_granules,
        "all_times": all_times,
        "show_popup": show_popup,
        "filter": filter,
        "storeType": layer.storeType,
        "online": (layer.remote_service.probe == 200) if layer.storeType == "remoteStore" else True,
        "processed": layer.processed
    }

    context_dict["viewer"] = json.dumps(map_obj.viewer_json(
        request, * (NON_WMS_BASE_LAYERS + [maplayer])))
    context_dict["preview"] = getattr(
        settings,
        'GEONODE_CLIENT_LAYER_PREVIEW_LIBRARY',
        'mapstore')
    context_dict["crs"] = getattr(
        settings,
        'DEFAULT_MAP_CRS',
        'EPSG:3857')

    if layer.storeType == 'dataStore':
        links = layer.link_set.download().filter(
            Q(name__in=settings.DOWNLOAD_FORMATS_VECTOR) |
            Q(link_type='original'))
    else:
        links = layer.link_set.download().filter(
            Q(name__in=settings.DOWNLOAD_FORMATS_RASTER) |
            Q(link_type='original'))
    links_view = [item for item in links if
                  item.link_type == 'image']
    links_download = [item for item in links if item.link_type in ('data', 'original')]
    for item in links_view:
        if item.url and access_token and 'access_token' not in item.url:
            params = {'access_token': access_token}
            item.url = Request('GET', item.url, params=params).prepare().url
    for item in links_download:
        if item.url and access_token and 'access_token' not in item.url:
            params = {'access_token': access_token}
            item.url = Request('GET', item.url, params=params).prepare().url
    if request.user.has_perm('view_resourcebase', layer.get_self_resource()):
        context_dict["links"] = links_view
    if request.user.has_perm('download_resourcebase', layer.get_self_resource()):
        context_dict["links_download"] = links_download
    if settings.SOCIAL_ORIGINS:
        context_dict["social_links"] = build_social_links(request, layer)
    layers_names = layer.alternate
    context_dict["layer_name"] = json.dumps(layers_names)
    try:
        # get type of layer (raster or vector)
        if layer.storeType == 'coverageStore':
            context_dict["layer_type"] = "raster"
        elif layer.storeType == 'dataStore':
            if layer.has_time:
                context_dict["layer_type"] = "vector_time"
            else:
                context_dict["layer_type"] = "vector"
    except Exception:
        logger.error(
            "Possible error with OWSLib. Turning all available properties to string")
    # maps owned by user needed to fill the "add to existing map section" in template
    if request.user.is_authenticated:
        context_dict["maps"] = Map.objects.filter(owner=request.user)
        if getattr(settings, 'FAVORITE_ENABLED', False):
            from geonode.favorite.utils import get_favorite_info
            context_dict["favorite_info"] = get_favorite_info(request.user, layer)

    if request.user.is_authenticated and (request.user.is_superuser or "change_resourcebase_permissions" in perms_list):
        context_dict['users'] = [user for user in get_user_model().objects.all().exclude(
            id=request.user.id).exclude(is_superuser=True).order_by('username')]
        if request.user.is_superuser:
            context_dict['groups'] = [group for group in GroupProfile.objects.all()]
        else:
            context_dict['groups'] = [group for group in request.user.group_list_all()]

    register_event(request, 'view', layer)
    context_dict['map_layers'] = [map_layer for map_layer in layer.maps() if
                                  request.user.has_perm('view_resourcebase', map_layer.map.get_self_resource())]
    return TemplateResponse(
        request, template, context=context_dict)


# Loads the data using the OWS lib when the "Do you want to filter it"
# button is clicked.
def load_layer_data(request, template='layers/layer_detail.html'):
    context_dict = {}
    data_dict = json.loads(request.POST.get('json_data'))
    layername = data_dict['layer_name']
    filtered_attributes = ''
    if not isinstance(data_dict['filtered_attributes'], str):
        filtered_attributes = [x for x in data_dict['filtered_attributes'] if '/load_layer_data' not in x]
    name = layername if ':' not in layername else layername.split(':')[1]
    location = f"{(settings.OGC_SERVER['default']['LOCATION'])}wms"
    headers = {}
    if request and 'access_token' in request.session:
        access_token = request.session['access_token']
        headers['Authorization'] = f'Bearer {access_token}'

    try:
        wfs = WebFeatureService(
            location,
            version='1.1.0',
            headers=headers
        )
        response = wfs.getfeature(
            typename=name,
            propertyname=filtered_attributes,
            outputFormat='application/json')
        x = response.read()
        x = json.loads(x)
        features_response = json.dumps(x)
        decoded = json.loads(features_response)
        decoded_features = decoded['features']
        properties = {}
        for key in decoded_features[0]['properties']:
            properties[key] = []

        # loop the dictionary based on the values on the list and add the properties
        # in the dictionary (if doesn't exist) together with the value
        from collections.abc import Iterable
        for i in range(len(decoded_features)):
            for key, value in decoded_features[i]['properties'].items():
                if value != '' and isinstance(value, (str, int, float)) and (
                        (isinstance(value, Iterable) and '/load_layer_data' not in value) or value):
                    properties[key].append(value)

        for key in properties:
            properties[key] = list(set(properties[key]))
            properties[key].sort()

        context_dict["feature_properties"] = properties
    except Exception:
        traceback.print_exc()
        logger.error("Possible error with OWSLib.")
    return HttpResponse(json.dumps(context_dict),
                        content_type="application/json")


def layer_feature_catalogue(
        request,
        layername,
        template='../../catalogue/templates/catalogue/feature_catalogue.xml'):
    try:
        layer = _resolve_layer(request, layername)
    except PermissionDenied:
        return HttpResponse(_("Not allowed"), status=403)
    except Exception:
        raise Http404(_("Not found"))
    if not layer:
        raise Http404(_("Not found"))

    if layer.storeType != 'dataStore':
        out = {
            'success': False,
            'errors': 'layer is not a feature type'
        }
        return HttpResponse(
            json.dumps(out),
            content_type='application/json',
            status=400)

    attributes = []

    for attrset in layer.attribute_set.order_by('display_order'):
        attr = {
            'name': attrset.attribute,
            'type': attrset.attribute_type
        }
        attributes.append(attr)

    context_dict = {
        'layer': layer,
        'attributes': attributes,
        'metadata': settings.PYCSW['CONFIGURATION']['metadata:main']
    }
    register_event(request, 'view', layer)
    return render(
        request,
        template,
        context=context_dict,
        content_type='application/xml')


@login_required
@check_keyword_write_perms
def layer_metadata(
        request,
        layername,
        template='layers/layer_metadata.html',
        ajax=True):
    try:
        layer = _resolve_layer(
            request,
            layername,
            'base.change_resourcebase_metadata',
            _PERMISSION_MSG_METADATA)
    except PermissionDenied:
        return HttpResponse(_("Not allowed"), status=403)
    except Exception:
        raise Http404(_("Not found"))
    if not layer:
        raise Http404(_("Not found"))

    layer_attribute_set = inlineformset_factory(
        Layer,
        Attribute,
        extra=0,
        form=LayerAttributeForm,
    )
    current_keywords = [keyword.name for keyword in layer.keywords.all()]
    topic_category = layer.category

    topic_thesaurus = layer.tkeywords.all()
    # Add metadata_author or poc if missing
    layer.add_missing_metadata_author_or_poc()

    poc = layer.poc
    metadata_author = layer.metadata_author

    # assert False, str(layer_bbox)
    config = layer.attribute_config()

    # Add required parameters for GXP lazy-loading
    layer_bbox = layer.bbox
    bbox = [float(coord) for coord in list(layer_bbox[0:4])]
    if hasattr(layer, 'srid'):
        config['crs'] = {
            'type': 'name',
            'properties': layer.srid
        }
    config["srs"] = getattr(settings, 'DEFAULT_MAP_CRS', 'EPSG:3857')
    config["bbox"] = bbox if config["srs"] != 'EPSG:3857' \
        else llbbox_to_mercator([float(coord) for coord in bbox])
    config["title"] = layer.title
    config["queryable"] = True

    if layer.storeType == "remoteStore":
        service = layer.remote_service
        source_params = {}
        if service.type in ('REST_MAP', 'REST_IMG'):
            source_params = {
                "ptype": service.ptype,
                "remote": True,
                "url": service.service_url,
                "name": service.name,
                "title": f"[R] {service.title}"}
        maplayer = GXPLayer(
            name=layer.alternate,
            ows_url=layer.ows_url,
            layer_params=json.dumps(config),
            source_params=json.dumps(source_params)
        )
    else:
        maplayer = GXPLayer(
            name=layer.alternate,
            ows_url=layer.ows_url,
            layer_params=json.dumps(config))

    # Update count for popularity ranking,
    # but do not includes admins or resource owners
    if request.user != layer.owner and not request.user.is_superuser:
        Layer.objects.filter(
            id=layer.id).update(popular_count=F('popular_count') + 1)

    # center/zoom don't matter; the viewer will center on the layer bounds
    map_obj = GXPMap(
        projection=getattr(
            settings,
            'DEFAULT_MAP_CRS',
            'EPSG:3857'))

    NON_WMS_BASE_LAYERS = [
        la for la in default_map_config(request)[1] if la.ows_url is None]

    if request.method == "POST":
        if layer.metadata_uploaded_preserve:  # layer metadata cannot be edited
            out = {
                'success': False,
                'errors': METADATA_UPLOADED_PRESERVE_ERROR
            }
            return HttpResponse(
                json.dumps(out),
                content_type='application/json',
                status=400)

        layer_form = LayerForm(request.POST, instance=layer, prefix="resource")
        if not layer_form.is_valid():
            logger.error(f"Layer Metadata form is not valid: {layer_form.errors}")
            out = {
                'success': False,
                'errors': [
                    re.sub(re.compile('<.*?>'), '', str(err)) for err in layer_form.errors]
            }
            return HttpResponse(
                json.dumps(out),
                content_type='application/json',
                status=400)
        attribute_form = layer_attribute_set(
            request.POST,
            instance=layer,
            prefix="layer_attribute_set",
            queryset=Attribute.objects.order_by('display_order'))
        if not attribute_form.is_valid():
            logger.error(f"Layer Attributes form is not valid: {attribute_form.errors}")
            out = {
                'success': False,
                'errors': [
                    re.sub(re.compile('<.*?>'), '', str(err)) for err in attribute_form.errors]
            }
            return HttpResponse(
                json.dumps(out),
                content_type='application/json',
                status=400)
        category_form = CategoryForm(request.POST, prefix="category_choice_field", initial=int(
            request.POST["category_choice_field"]) if "category_choice_field" in request.POST and
            request.POST["category_choice_field"] else None)
        if not category_form.is_valid():
            logger.error(f"Layer Category form is not valid: {category_form.errors}")
            out = {
                'success': False,
                'errors': [
                    re.sub(re.compile('<.*?>'), '', str(err)) for err in category_form.errors]
            }
            return HttpResponse(
                json.dumps(out),
                content_type='application/json',
                status=400)
        if hasattr(settings, 'THESAURUS'):
            tkeywords_form = TKeywordForm(request.POST)
        else:
            tkeywords_form = ThesaurusAvailableForm(request.POST, prefix='tkeywords')
            #  set initial values for thesaurus form
        if not tkeywords_form.is_valid():
            logger.error(f"Layer Thesauri Keywords form is not valid: {tkeywords_form.errors}")
            out = {
                'success': False,
                'errors': [
                    re.sub(re.compile('<.*?>'), '', str(err)) for err in tkeywords_form.errors]
            }
            return HttpResponse(
                json.dumps(out),
                content_type='application/json',
                status=400)
    else:
        layer_form = LayerForm(instance=layer, prefix="resource")
        layer_form.disable_keywords_widget_for_non_superuser(request.user)
        attribute_form = layer_attribute_set(
            instance=layer,
            prefix="layer_attribute_set",
            queryset=Attribute.objects.order_by('display_order'))
        category_form = CategoryForm(
            prefix="category_choice_field",
            initial=topic_category.id if topic_category else None)

        # Create THESAURUS widgets
        lang = settings.THESAURUS_DEFAULT_LANG if hasattr(settings, 'THESAURUS_DEFAULT_LANG') else 'en'
        if hasattr(settings, 'THESAURUS') and settings.THESAURUS:
            warnings.warn('The settings for Thesaurus has been moved to Model, \
            this feature will be removed in next releases', DeprecationWarning)
            layer_tkeywords = layer.tkeywords.all()
            tkeywords_list = ''
            if layer_tkeywords and len(layer_tkeywords) > 0:
                tkeywords_ids = layer_tkeywords.values_list('id', flat=True)
                if hasattr(settings, 'THESAURUS') and settings.THESAURUS:
                    el = settings.THESAURUS
                    thesaurus_name = el['name']
                    try:
                        t = Thesaurus.objects.get(identifier=thesaurus_name)
                        for tk in t.thesaurus.filter(pk__in=tkeywords_ids):
                            tkl = tk.keyword.filter(lang=lang)
                            if len(tkl) > 0:
                                tkl_ids = ",".join(
                                    map(str, tkl.values_list('id', flat=True)))
                                tkeywords_list += f",{tkl_ids}" if len(
                                    tkeywords_list) > 0 else tkl_ids
                    except Exception:
                        tb = traceback.format_exc()
                        logger.error(tb)
            tkeywords_form = TKeywordForm(instance=layer)
        else:
            tkeywords_form = ThesaurusAvailableForm(prefix='tkeywords')
            #  set initial values for thesaurus form
            for tid in tkeywords_form.fields:
                values = []
                values = [keyword.id for keyword in topic_thesaurus if int(tid) == keyword.thesaurus.id]
                tkeywords_form.fields[tid].initial = values

    if request.method == "POST" and layer_form.is_valid() and attribute_form.is_valid(
    ) and category_form.is_valid() and tkeywords_form.is_valid():
        new_poc = layer_form.cleaned_data['poc']
        new_author = layer_form.cleaned_data['metadata_author']

        if new_poc is None:
            if poc is None:
                poc_form = ProfileForm(
                    request.POST,
                    prefix="poc",
                    instance=poc)
            else:
                poc_form = ProfileForm(request.POST, prefix="poc")
            if poc_form.is_valid():
                if len(poc_form.cleaned_data['profile']) == 0:
                    # FIXME use form.add_error in django > 1.7
                    errors = poc_form._errors.setdefault(
                        'profile', ErrorList())
                    errors.append(
                        _('You must set a point of contact for this resource'))
                    poc = None
            if poc_form.has_changed and poc_form.is_valid():
                new_poc = poc_form.save()

        if new_author is None:
            if metadata_author is None:
                author_form = ProfileForm(request.POST, prefix="author",
                                          instance=metadata_author)
            else:
                author_form = ProfileForm(request.POST, prefix="author")
            if author_form.is_valid():
                if len(author_form.cleaned_data['profile']) == 0:
                    # FIXME use form.add_error in django > 1.7
                    errors = author_form._errors.setdefault(
                        'profile', ErrorList())
                    errors.append(
                        _('You must set an author for this resource'))
                    metadata_author = None
            if author_form.has_changed and author_form.is_valid():
                new_author = author_form.save()

        new_category = None
        if category_form and 'category_choice_field' in category_form.cleaned_data and\
                category_form.cleaned_data['category_choice_field']:
            new_category = TopicCategory.objects.get(
                id=int(category_form.cleaned_data['category_choice_field']))

        for form in attribute_form.cleaned_data:
            la = Attribute.objects.get(id=int(form['id'].id))
            la.description = form["description"]
            la.attribute_label = form["attribute_label"]
            la.visible = form["visible"]
            la.display_order = form["display_order"]
            la.featureinfo_type = form["featureinfo_type"]
            la.save()

        if new_poc is not None or new_author is not None:
            if new_poc is not None:
                layer.poc = new_poc
            if new_author is not None:
                layer.metadata_author = new_author

        new_keywords = current_keywords if request.keyword_readonly else layer_form.cleaned_data['keywords']
        new_regions = [x.strip() for x in layer_form.cleaned_data['regions']]

        layer.keywords.clear()
        if new_keywords:
            layer.keywords.add(*new_keywords)
        layer.regions.clear()
        if new_regions:
            layer.regions.add(*new_regions)
        layer.category = new_category

        up_sessions = UploadSession.objects.filter(layer=layer)
        if up_sessions.count() > 0 and up_sessions[0].user != layer.owner:
            up_sessions.update(user=layer.owner)

        register_event(request, EventType.EVENT_CHANGE_METADATA, layer)
        if not ajax:
            return HttpResponseRedirect(
                reverse(
                    'layer_detail',
                    args=(
                        layer.service_typename,
                    )))

        message = layer.alternate

        try:
            if not tkeywords_form.is_valid():
                return HttpResponse(json.dumps({'message': "Invalid thesaurus keywords"}, status_code=400))

            thesaurus_setting = getattr(settings, 'THESAURUS', None)
            if thesaurus_setting:
                tkeywords_data = tkeywords_form.cleaned_data['tkeywords']
                tkeywords_data = tkeywords_data.filter(
                    thesaurus__identifier=thesaurus_setting['name']
                )
                layer.tkeywords.set(tkeywords_data)
            elif Thesaurus.objects.all().exists():
                fields = tkeywords_form.cleaned_data
                layer.tkeywords.set(tkeywords_form.cleanx(fields))

        except Exception:
            tb = traceback.format_exc()
            logger.error(tb)

        layer.save(notify=True)
        return HttpResponse(json.dumps({'message': message}))

    if settings.ADMIN_MODERATE_UPLOADS:
        if not request.user.is_superuser:
            can_change_metadata = request.user.has_perm(
                'change_resourcebase_metadata',
                layer.get_self_resource())
            try:
                is_manager = request.user.groupmember_set.all().filter(role='manager').exists()
            except Exception:
                is_manager = False

            if not is_manager or not can_change_metadata:
                if settings.RESOURCE_PUBLISHING:
                    layer_form.fields['is_published'].widget.attrs.update(
                        {'disabled': 'true'})
                layer_form.fields['is_approved'].widget.attrs.update(
                    {'disabled': 'true'})

    if poc is not None:
        layer_form.fields['poc'].initial = poc.id
        poc_form = ProfileForm(prefix="poc")
        poc_form.hidden = True
    else:
        poc_form = ProfileForm(prefix="poc")
        poc_form.hidden = False

    if metadata_author is not None:
        layer_form.fields['metadata_author'].initial = metadata_author.id
        author_form = ProfileForm(prefix="author")
        author_form.hidden = True
    else:
        author_form = ProfileForm(prefix="author")
        author_form.hidden = False

    viewer = json.dumps(map_obj.viewer_json(
        request, * (NON_WMS_BASE_LAYERS + [maplayer])))

    metadata_author_groups = []
    if request.user.is_superuser or request.user.is_staff:
        metadata_author_groups = GroupProfile.objects.all()
    else:
        try:
            all_metadata_author_groups = chain(
                request.user.group_list_all().distinct(),
                GroupProfile.objects.exclude(access="private"))
        except Exception:
            all_metadata_author_groups = GroupProfile.objects.exclude(
                access="private")
        [metadata_author_groups.append(item) for item in all_metadata_author_groups
            if item not in metadata_author_groups]

    register_event(request, 'view_metadata', layer)
    return render(request, template, context={
        "resource": layer,
        "layer": layer,
        "layer_form": layer_form,
        "poc_form": poc_form,
        "author_form": author_form,
        "attribute_form": attribute_form,
        "category_form": category_form,
        "tkeywords_form": tkeywords_form,
        "viewer": viewer,
        "preview": getattr(settings, 'GEONODE_CLIENT_LAYER_PREVIEW_LIBRARY', 'mapstore'),
        "crs": getattr(settings, 'DEFAULT_MAP_CRS', 'EPSG:3857'),
        "metadataxsl": getattr(settings, 'GEONODE_CATALOGUE_METADATA_XSL', True),
        "freetext_readonly": getattr(
            settings,
            'FREETEXT_KEYWORDS_READONLY',
            False),
        "metadata_author_groups": metadata_author_groups,
        "TOPICCATEGORY_MANDATORY": getattr(settings, 'TOPICCATEGORY_MANDATORY', False),
        "GROUP_MANDATORY_RESOURCES": getattr(settings, 'GROUP_MANDATORY_RESOURCES', False),
        "UI_MANDATORY_FIELDS": list(
            set(getattr(settings, 'UI_DEFAULT_MANDATORY_FIELDS', []))
            |
            set(getattr(settings, 'UI_REQUIRED_FIELDS', []))
        )
    })


@login_required
def layer_metadata_advanced(request, layername):
    return layer_metadata(
        request,
        layername,
        template='layers/layer_metadata_advanced.html')


@login_required
def layer_change_poc(request, ids, template='layers/layer_change_poc.html'):
    layers = Layer.objects.filter(id__in=ids.split('_'))

    if request.method == 'POST':
        form = PocForm(request.POST)
        if form.is_valid():
            for layer in layers:
                layer.poc = form.cleaned_data['contact']
                layer.save()

            # Process the data in form.cleaned_data
            # ...
            # Redirect after POST
            return HttpResponseRedirect('/admin/maps/layer')
    else:
        form = PocForm()  # An unbound form
    return render(
        request, template, context={'layers': layers, 'form': form})


@login_required
def layer_replace(request, layername, template='layers/layer_replace.html'):
    return layer_append_replace_view(request, layername, template, action_type='replace')


@login_required
def layer_append(request, layername, template='layers/layer_append.html'):
    return layer_append_replace_view(request, layername, template, action_type='append')


def layer_append_replace_view(request, layername, template, action_type):
    try:
        layer = _resolve_layer(
            request,
            layername,
            'base.change_resourcebase',
            _PERMISSION_MSG_MODIFY)
    except PermissionDenied:
        return HttpResponse("Not allowed", status=403)
    except Exception:
        raise Http404("Not found")
    if not layer:
        raise Http404("Not found")

    if request.method == 'GET':
        ctx = {
            'charsets': CHARSETS,
            'resource': layer,
            'is_featuretype': layer.is_vector(),
            'is_layer': True,
        }
        return render(request, template, context=ctx)
    elif request.method == 'POST':
        form = LayerUploadForm(request.POST, request.FILES)
        out = {}
        if form.is_valid():
            try:
                tempdir, base_file = form.write_files()
                files = get_files(base_file)
                #  validate input source
                resource_is_valid = validate_input_source(
                    layer=layer, filename=base_file, files=files, action_type=action_type
                )
                out = {}
                if (
                    os.getenv("DEFAULT_BACKEND_DATASTORE", None) == "datastore"
                    and os.getenv("DEFAULT_BACKEND_UPLOADER", None) == "geonode.importer"
                    and resource_is_valid
                ):
                    upload_session, _ = gs_handle_layer(layer, list(files.values()), request.user)
                    upload_session.processed = True
                    upload_session.save()
                    out['success'] = True
                    out['url'] = reverse(
                        'layer_detail', args=[
                            layer.service_typename])
                    #  invalidating resource chache
                    set_geowebcache_invalidate_cache(layer.typename)
                    #  updating layer
                    layer.save()
                else:
                    out['success'] = False
                    out['errors'] = str("Please select a valid Geoserver backend")
            except Exception as e:
                logger.exception(e)
                out['success'] = False
                out['errors'] = str(e)
            finally:
                if tempdir is not None:
                    shutil.rmtree(tempdir)
        else:
            errormsgs = []
            for e in form.errors.values():
                errormsgs.append([escape(v) for v in e])
            out['errors'] = form.errors
            out['errormsgs'] = errormsgs

        if out['success']:
            status_code = 200
            register_event(request, 'change', layer)
        else:
            status_code = 400

        return HttpResponse(
            json.dumps(out),
            content_type='application/json',
            status=status_code)


@login_required
def layer_remove(request, layername, template='layers/layer_remove.html'):
    try:
        layer = _resolve_layer(
            request,
            layername,
            'base.delete_resourcebase',
            _PERMISSION_MSG_DELETE)
    except PermissionDenied:
        return HttpResponse(_("Not allowed"), status=403)
    except Exception:
        raise Http404(_("Not found"))
    if not layer:
        raise Http404(_("Not found"))

    if (request.method == 'GET'):
        return render(request, template, context={
            "layer": layer
        })
    if (request.method == 'POST'):
        try:
            logger.debug(f'Deleting Layer {layer}')
            with transaction.atomic():
                Layer.objects.filter(id=layer.id).delete()
        except IntegrityError:
            raise
        except Exception as e:
            traceback.print_exc()
            message = f'{_("Unable to delete layer")}: {layer.alternate}.'
            if getattr(e, 'message', None) and 'referenced by layer group' in getattr(e, 'message', ''):
                message = _(
                    'This layer is a member of a layer group, you must remove the layer from the group '
                    'before deleting.')

            messages.error(request, message)
            return render(
                request, template, context={"layer": layer})

        register_event(request, 'remove', layer)
        return HttpResponseRedirect(reverse("layer_browse"))
    else:
        return HttpResponse("Not allowed", status=403)


@login_required
def layer_granule_remove(
        request,
        granule_id,
        layername,
        template='layers/layer_granule_remove.html'):
    try:
        layer = _resolve_layer(
            request,
            layername,
            'base.delete_resourcebase',
            _PERMISSION_MSG_DELETE)
    except PermissionDenied:
        return HttpResponse(_("Not allowed"), status=403)
    except Exception:
        raise Http404(_("Not found"))
    if not layer:
        raise Http404(_("Not found"))

    if (request.method == 'GET'):
        return render(request, template, context={
            "granule_id": granule_id,
            "layer": layer
        })
    if (request.method == 'POST'):
        try:
            cat = gs_catalog
            cat._cache.clear()
            store = cat.get_store(layer.name)
            coverages = cat.mosaic_coverages(store)
            cat.mosaic_delete_granule(
                coverages['coverages']['coverage'][0]['name'], store, granule_id)
        except Exception as e:
            traceback.print_exc()
            message = f'{_("Unable to delete layer")}: {layer.alternate}.'
            if 'referenced by layer group' in getattr(e, 'message', ''):
                message = _(
                    'This layer is a member of a layer group, you must remove the layer from the group '
                    'before deleting.')

            messages.error(request, message)
            return render(
                request, template, context={"layer": layer})
        return HttpResponseRedirect(
            reverse(
                'layer_detail', args=(
                    layer.service_typename,)))
    else:
        return HttpResponse("Not allowed", status=403)


@require_http_methods(["POST"])
def layer_thumbnail(request, layername):
    try:
        layer_obj = _resolve_layer(request, layername)
    except PermissionDenied:
        return HttpResponse(_("Not allowed"), status=403)
    except Exception:
        raise Http404(_("Not found"))
    if not layer_obj:
        raise Http404(_("Not found"))

    try:
        request_body = json.loads(request.body)
        bbox = request_body['bbox'] + [request_body['srid']]
        zoom = request_body.get('zoom', None)

        create_thumbnail(
            layer_obj,
            bbox=bbox,
            background_zoom=zoom,
            overwrite=True
        )

        return HttpResponse('Thumbnail saved')

    except Exception as e:
        logger.exception(e)
        return HttpResponse(
            content=_('couldn\'t generate thumbnail: %s' % str(e)),
            status=500,
            content_type='text/plain'
        )


def get_layer(request, layername):
    """Get Layer object as JSON"""

    # Function to treat Decimal in json.dumps.
    # http://stackoverflow.com/a/16957370/1198772
    def decimal_default(obj):
        if isinstance(obj, decimal.Decimal):
            return float(obj)
        raise TypeError
    logger.debug('Call get layer')
    if request.method == 'GET':
        try:
            layer_obj = _resolve_layer(request, layername)
        except PermissionDenied:
            return HttpResponse(_("Not allowed"), status=403)
        except Exception:
            raise Http404(_("Not found"))
        if not layer_obj:
            raise Http404(_("Not found"))

        logger.debug(layername)
        response = {
            'typename': layername,
            'name': layer_obj.name,
            'title': layer_obj.title,
            'url': layer_obj.get_tiles_url(),
            'bbox_string': layer_obj.bbox_string,
            'bbox_x0': layer_obj.bbox_helper.xmin,
            'bbox_x1': layer_obj.bbox_helper.xmax,
            'bbox_y0': layer_obj.bbox_helper.ymin,
            'bbox_y1': layer_obj.bbox_helper.ymax,
        }
        return HttpResponse(
            json.dumps(
                response,
                ensure_ascii=False,
                default=decimal_default
            ),
            content_type='application/javascript')


def layer_metadata_detail(
        request,
        layername,
        template='layers/layer_metadata_detail.html'):
    try:
        layer = _resolve_layer(
            request,
            layername,
            'view_resourcebase',
            _PERMISSION_MSG_METADATA)
    except PermissionDenied:
        return HttpResponse(_("Not allowed"), status=403)
    except Exception:
        raise Http404(_("Not found"))
    if not layer:
        raise Http404(_("Not found"))

    group = None
    if layer.group:
        try:
            group = GroupProfile.objects.get(slug=layer.group.name)
        except GroupProfile.DoesNotExist:
            group = None
    site_url = settings.SITEURL.rstrip('/') if settings.SITEURL.startswith('http') else settings.SITEURL

    register_event(request, 'view_metadata', layer)
    perms_list = list(
        layer.get_self_resource().get_user_perms(request.user)
        .union(layer.get_user_perms(request.user))
    )

    return render(request, template, context={
        "resource": layer,
        "perms_list": perms_list,
        "group": group,
        'SITEURL': site_url
    })


def layer_metadata_upload(
        request,
        layername,
        template='layers/layer_metadata_upload.html'):
    try:
        layer = _resolve_layer(
            request,
            layername,
            'base.change_resourcebase',
            _PERMISSION_MSG_METADATA)
    except PermissionDenied:
        return HttpResponse(_("Not allowed"), status=403)
    except Exception:
        raise Http404(_("Not found"))
    if not layer:
        raise Http404(_("Not found"))

    site_url = settings.SITEURL.rstrip('/') if settings.SITEURL.startswith('http') else settings.SITEURL
    return render(request, template, context={
        "resource": layer,
        "layer": layer,
        'SITEURL': site_url
    })


def layer_sld_upload(
        request,
        layername,
        template='layers/layer_style_upload.html'):
    try:
        layer = _resolve_layer(
            request,
            layername,
            'base.change_resourcebase',
            _PERMISSION_MSG_METADATA)
    except PermissionDenied:
        return HttpResponse(_("Not allowed"), status=403)
    except Exception:
        raise Http404(_("Not found"))
    if not layer:
        raise Http404(_("Not found"))

    site_url = settings.SITEURL.rstrip('/') if settings.SITEURL.startswith('http') else settings.SITEURL
    return render(request, template, context={
        "resource": layer,
        "layer": layer,
        'SITEURL': site_url
    })


def layer_sld_edit(
        request,
        layername,
        template='layers/layer_style_edit.html'):
    return layer_detail(request, layername, template)


@xframe_options_exempt
def layer_embed(
        request,
        layername,
        template='layers/layer_embed.html'):
    return layer_detail(request, layername, template)


@login_required
def layer_batch_metadata(request):
    return batch_modify(request, 'Layer')


def batch_permissions(request, model):
    Resource = None
    if model == 'Layer':
        Resource = Layer
    if not Resource or not request.user.is_superuser:
        raise PermissionDenied

    template = 'base/batch_permissions.html'
    ids = request.POST.get("ids")

    if "cancel" in request.POST or not ids:
        return HttpResponseRedirect(
            f'/admin/{model.lower()}s/{model.lower()}/'
        )

    if request.method == 'POST':
        form = BatchPermissionsForm(request.POST)
        if form.is_valid():
            _data = form.cleaned_data
            resources_names = []
            for resource in Resource.objects.filter(id__in=ids.split(',')):
                resources_names.append(resource.name)
            users_usernames = [_data['user'].username, ] if _data['user'] else None
            groups_names = [_data['group'].name, ] if _data['group'] else None
            if users_usernames and 'AnonymousUser' in users_usernames and \
                    (not groups_names or 'anonymous' not in groups_names):
                if not groups_names:
                    groups_names = []
                groups_names.append('anonymous')
            if groups_names and 'anonymous' in groups_names and \
                    (not users_usernames or 'AnonymousUser' not in users_usernames):
                if not users_usernames:
                    users_usernames = []
                users_usernames.append('AnonymousUser')
            delete_flag = _data['mode'] == 'unset'
            permissions_names = _data['permission_type']
            if permissions_names:
                try:
                    set_permissions.apply_async((
                        permissions_names,
                        resources_names,
                        users_usernames,
                        groups_names,
                        delete_flag))
                except set_permissions.OperationalError as exc:
                    celery_logger.exception('Sending task raised: %r', exc)
            return HttpResponseRedirect(
                f'/admin/{model.lower()}s/{model.lower()}/'
            )
        return render(
            request,
            template,
            context={
                'form': form,
                'ids': ids,
                'model': model,
            }
        )

    form = BatchPermissionsForm(
        {
            'permission_type': ('r', ),
            'mode': 'set'
        })
    return render(
        request,
        template,
        context={
            'form': form,
            'ids': ids,
            'model': model,
        }
    )


@login_required
def layer_batch_permissions(request):
    return batch_permissions(request, 'Layer')


def layer_view_counter(layer_id, viewer):
    _l = Layer.objects.get(id=layer_id)
    _u = get_user_model().objects.get(username=viewer)
    _l.view_count_up(_u, do_local=True)


class LayerAutocomplete(autocomplete.Select2QuerySetView):

    # Overriding both result label methods to ensure autocomplete labels display without 'geonode:' prefix
    def get_selected_result_label(self, result):
        """Return the label of a selected result."""
        return self.get_result_label(result)

    def get_result_label(self, result):
        """Return the label of a selected result."""
        return str(result.title)

    def get_queryset(self):
        request = self.request
        permitted = get_objects_for_user(
            request.user,
            'base.view_resourcebase')
        qs = Layer.objects.all().filter(id__in=permitted)

        if self.q:
            qs = qs.filter(title__icontains=self.q)

        return get_visible_resources(
            qs,
            request.user if request else None,
            admin_approval_required=settings.ADMIN_MODERATE_UPLOADS,
            unpublished_not_visible=settings.RESOURCE_PUBLISHING,
            private_groups_not_visibile=settings.GROUP_PRIVATE_RESOURCES)<|MERGE_RESOLUTION|>--- conflicted
+++ resolved
@@ -17,16 +17,9 @@
 # along with this program. If not, see <http://www.gnu.org/licenses/>.
 #
 #########################################################################
-<<<<<<< HEAD
-from geonode.upload.upload import _update_layer_with_xml_info
-from geonode.upload.files import SpatialFiles, scan_file
-import tempfile
-from geonode.upload.models import Upload
-=======
 from geonode.layers.metadata import parse_metadata
 from geonode.upload.upload import _update_layer_with_xml_info
 import tempfile
->>>>>>> 2a0ee09a
 import re
 import os
 import json
@@ -111,11 +104,7 @@
     ogc_server_settings)
 from geonode.base.utils import ManageResourceOwnerPermissions
 from geonode.tasks.tasks import set_permissions
-<<<<<<< HEAD
-from geonode.upload.views import _select_relevant_files, _write_uploaded_files_to_disk, final_step_view, view
-=======
 from geonode.upload.views import _select_relevant_files, _write_uploaded_files_to_disk
->>>>>>> 2a0ee09a
 
 from celery.utils.log import get_logger
 
@@ -222,11 +211,13 @@
             request.user)
     return render(request, template, context=ctx)
 
-<<<<<<< HEAD
-def layer_upload_handle_post(request, template):
-    out = []
+
+def layer_upload_metadata(request):
+    out = {}
     errormsgs = []
+
     form = NewLayerUploadForm(request.POST, request.FILES)
+
     if form.is_valid():
 
         tempdir = tempfile.mkdtemp(dir=settings.STATIC_ROOT)
@@ -235,44 +226,21 @@
             ['xml'],
             iter(request.FILES.values())
         )
+
         logger.debug(f"relevant_files: {relevant_files}")
+
         _write_uploaded_files_to_disk(tempdir, relevant_files)
-=======
-
-def layer_upload_metadata(request):
-    out = {}
-    errormsgs = []
-
-    form = NewLayerUploadForm(request.POST, request.FILES)
-
-    if form.is_valid():
-
-        tempdir = tempfile.mkdtemp(dir=settings.STATIC_ROOT)
-
-        relevant_files = _select_relevant_files(
-            ['xml'],
-            iter(request.FILES.values())
-        )
-
-        logger.debug(f"relevant_files: {relevant_files}")
-
-        _write_uploaded_files_to_disk(tempdir, relevant_files)
-
->>>>>>> 2a0ee09a
+
         base_file = os.path.join(tempdir, form.cleaned_data["base_file"].name)
 
         name = form.cleaned_data['layer_title']
         layer = Layer.objects.filter(typename=name)
         if layer.exists():
-<<<<<<< HEAD
-            updated_layer = _update_layer_with_xml_info(layer.first(), base_file, [], [], {})
-=======
             layer_uuid, vals, regions, keywords, _ = parse_metadata(
                     open(base_file).read())
             if layer_uuid:
                 layer.uuid = layer_uuid
             updated_layer = _update_layer_with_xml_info(layer.first(), base_file, regions, keywords, vals)
->>>>>>> 2a0ee09a
             updated_layer.save()
             out['status'] = ['finished']
             out['url'] = updated_layer.get_absolute_url()
@@ -287,15 +255,11 @@
                 upload_session.processed = True
                 upload_session.save()
             status_code = 200
-<<<<<<< HEAD
-            register_event(request, 'upload', updated_layer)
-=======
             out['success'] = True
             return HttpResponse(
                 json.dumps(out),
                 content_type='application/json',
                 status=status_code)
->>>>>>> 2a0ee09a
         else:
             out['success'] = False
             out['errors'] = "Layer selected does not exists"
