# -*- coding: utf-8 -*-
#########################################################################
#
# Copyright (C) 2016 OSGeo
#
# This program is free software: you can redistribute it and/or modify
# it under the terms of the GNU General Public License as published by
# the Free Software Foundation, either version 3 of the License, or
# (at your option) any later version.
#
# This program is distributed in the hope that it will be useful,
# but WITHOUT ANY WARRANTY; without even the implied warranty of
# MERCHANTABILITY or FITNESS FOR A PARTICULAR PURPOSE. See the
# GNU General Public License for more details.
#
# You should have received a copy of the GNU General Public License
# along with this program. If not, see <http://www.gnu.org/licenses/>.
#
#########################################################################
<<<<<<< HEAD
from geonode.upload.upload import UploaderSession
=======
from geonode.layers.metadata import parse_metadata
from geonode.upload.upload import _update_layer_with_xml_info
import tempfile
>>>>>>> 083b22fc
import re
import os
import json
import shutil
import decimal
import logging
import warnings
import traceback

from itertools import chain
from dal import autocomplete
from requests import Request
from urllib.parse import quote
from owslib.wfs import WebFeatureService

from django.conf import settings

from django.db.models import Q
from django.db.models import F
from django.http import Http404
from django.urls import reverse
from django.contrib import messages
from django.shortcuts import render
from django.utils.html import escape
from django.forms.utils import ErrorList
from django.contrib.auth import get_user_model
from django.utils.translation import ugettext as _
from django.db import IntegrityError, transaction
from django.core.exceptions import PermissionDenied
from django.forms.models import inlineformset_factory
from django.template.response import TemplateResponse
from django.contrib.auth.decorators import login_required
from django.http import HttpResponse, HttpResponseRedirect
from django.views.decorators.http import require_http_methods
from django.views.decorators.clickjacking import xframe_options_exempt

from guardian.shortcuts import get_objects_for_user

from geonode import geoserver
from geonode.thumbs.thumbnails import create_thumbnail
from geonode.base.auth import get_or_create_token
from geonode.base.forms import CategoryForm, TKeywordForm, BatchPermissionsForm, ThesaurusAvailableForm
from geonode.base.views import batch_modify
from geonode.base.models import (
    Thesaurus,
    TopicCategory)
from geonode.base.enumerations import CHARSETS
from geonode.decorators import check_keyword_write_perms
from geonode.layers.forms import (
    LayerForm,
    LayerUploadForm,
    LayerAttributeForm)
from geonode.layers.models import (
    Layer,
    Attribute)
from geonode.layers.utils import (
    get_files,
    gs_handle_layer,
<<<<<<< HEAD
=======
    is_sld_upload_only,
    is_xml_upload_only,
>>>>>>> 083b22fc
    validate_input_source)
from geonode.maps.models import Map
from geonode.services.models import Service
from geonode.monitoring import register_event
from geonode.monitoring.models import EventType
from geonode.groups.models import GroupProfile
from geonode.security.views import _perms_info_json
from geonode.people.forms import ProfileForm, PocForm
from geonode.documents.models import get_related_documents
from geonode.security.utils import get_visible_resources, set_geowebcache_invalidate_cache
from geonode.utils import (
    resolve_object,
    default_map_config,
    check_ogc_backend,
    llbbox_to_mercator,
    bbox_to_projection,
    build_social_links,
    GXPLayer,
    GXPMap)
from geonode.geoserver.helpers import (
    ogc_server_settings)
from geonode.base.utils import ManageResourceOwnerPermissions
from geonode.tasks.tasks import set_permissions
from geonode.upload.views import _select_relevant_files, _write_uploaded_files_to_disk

from celery.utils.log import get_logger

if check_ogc_backend(geoserver.BACKEND_PACKAGE):
    from geonode.geoserver.helpers import gs_catalog

CONTEXT_LOG_FILE = ogc_server_settings.LOG_FILE

logger = logging.getLogger("geonode.layers.views")
celery_logger = get_logger(__name__)

DEFAULT_SEARCH_BATCH_SIZE = 10
MAX_SEARCH_BATCH_SIZE = 25
GENERIC_UPLOAD_ERROR = _("There was an error while attempting to upload your data. \
Please try again, or contact and administrator if the problem continues.")

METADATA_UPLOADED_PRESERVE_ERROR = _("Note: this layer's orginal metadata was \
populated and preserved by importing a metadata XML file. This metadata cannot be edited.")

_PERMISSION_MSG_DELETE = _("You are not permitted to delete this layer")
_PERMISSION_MSG_GENERIC = _('You do not have permissions for this layer.')
_PERMISSION_MSG_MODIFY = _("You are not permitted to modify this layer")
_PERMISSION_MSG_METADATA = _("You are not permitted to modify this layer's metadata")
_PERMISSION_MSG_VIEW = _("You are not permitted to view this layer")


def log_snippet(log_file):
    if not log_file or not os.path.isfile(log_file):
        return f"No log file at {log_file}"

    with open(log_file, "r") as f:
        f.seek(0, 2)  # Seek @ EOF
        fsize = f.tell()  # Get Size
        f.seek(max(fsize - 10024, 0), 0)  # Set pos @ last n chars
        return f.read()


def _resolve_layer(request, alternate, permission='base.view_resourcebase',
                   msg=_PERMISSION_MSG_GENERIC, **kwargs):
    """
    Resolve the layer by the provided typename (which may include service name) and check the optional permission.
    """
    service_typename = alternate.split(":", 1)
    if Service.objects.filter(name=service_typename[0]).exists():
        query = {
            'alternate': service_typename[1]
        }
        if len(service_typename) > 1:
            query['store'] = service_typename[0]
        else:
            query['storeType'] = 'remoteStore'
        return resolve_object(
            request,
            Layer,
            query,
            permission=permission,
            permission_msg=msg,
            **kwargs)
    else:
        if len(service_typename) > 1 and ':' in service_typename[1]:
            if service_typename[0]:
                query = {
                    'store': service_typename[0],
                    'alternate': service_typename[1]
                }
            else:
                query = {
                    'alternate': service_typename[1]
                }
        else:
            query = {'alternate': alternate}
        test_query = Layer.objects.filter(**query)
        if test_query.count() > 1 and test_query.exclude(storeType='remoteStore').count() == 1:
            query = {
                'id': test_query.exclude(storeType='remoteStore').last().id
            }
        elif test_query.count() > 1:
            query = {
                'id': test_query.last().id
            }
        return resolve_object(request,
                              Layer,
                              query,
                              permission=permission,
                              permission_msg=msg,
                              **kwargs)


# Basic Layer Views #

@login_required
def layer_upload(request, template='upload/layer_upload.html'):
    if request.method == 'GET':
        return layer_upload_handle_get(request, template)
    elif request.method == 'POST' and is_xml_upload_only(request):
        return layer_upload_metadata(request)
    elif request.method == 'POST' and is_sld_upload_only(request):
        return layer_style_upload(request)
    out = {"errormsgs": "Please, upload a valid XML file"}
    return HttpResponse(
        json.dumps(out),
        content_type='application/json',
        status=500)


def layer_upload_handle_get(request, template):
    mosaics = Layer.objects.filter(is_mosaic=True).order_by('name')
    ctx = {
        'mosaics': mosaics,
        'charsets': CHARSETS,
        'is_layer': True,
    }
    if 'geonode.upload' in settings.INSTALLED_APPS and \
            settings.UPLOADER['BACKEND'] == 'geonode.importer':
        from geonode.upload import utils as upload_utils, models
        ctx['async_upload'] = upload_utils._ASYNC_UPLOAD
        ctx['incomplete'] = models.Upload.objects.get_incomplete_uploads(
            request.user)
    return render(request, template, context=ctx)


<<<<<<< HEAD
def layer_upload_handle_post(request, template):
    return HttpResponse(
        json.dumps({}),
=======
def layer_upload_metadata(request):
    out = {}
    errormsgs = []

    form = NewLayerUploadForm(request.POST, request.FILES)

    if form.is_valid():

        tempdir = tempfile.mkdtemp(dir=settings.STATIC_ROOT)

        relevant_files = _select_relevant_files(
            ['xml'],
            iter(request.FILES.values())
        )

        logger.debug(f"relevant_files: {relevant_files}")

        _write_uploaded_files_to_disk(tempdir, relevant_files)

        base_file = os.path.join(tempdir, form.cleaned_data["base_file"].name)

        name = form.cleaned_data['layer_title']
        layer = Layer.objects.filter(typename=name)
        if layer.exists():
            layer_uuid, vals, regions, keywords, _ = parse_metadata(
                    open(base_file).read())
            if layer_uuid:
                layer.uuid = layer_uuid
            updated_layer = _update_layer_with_xml_info(layer.first(), base_file, regions, keywords, vals)
            updated_layer.save()
            out['status'] = ['finished']
            out['url'] = updated_layer.get_absolute_url()
            out['bbox'] = updated_layer.bbox_string
            out['crs'] = {
                'type': 'name',
                'properties': updated_layer.srid
            }
            out['ogc_backend'] = settings.OGC_SERVER['default']['BACKEND']
            upload_session = updated_layer.upload_session
            if upload_session:
                upload_session.processed = True
                upload_session.save()
            status_code = 200
            out['success'] = True
            return HttpResponse(
                json.dumps(out),
                content_type='application/json',
                status=status_code)
        else:
            out['success'] = False
            out['errors'] = "Layer selected does not exists"
            status_code = 404
        return HttpResponse(
            json.dumps(out),
            content_type='application/json',
            status=status_code)
    else:
        for e in form.errors.values():
            errormsgs.extend([escape(v) for v in e])
        out['errors'] = form.errors
        out['errormsgs'] = errormsgs
    return HttpResponse(
        json.dumps(out),
        content_type='application/json',
        status=500)


def layer_style_upload(request):
    form = NewLayerUploadForm(request.POST, request.FILES)
    body = {}
    if not form.is_valid():
        body['success'] = False
        body['errors'] = form.errors
        return HttpResponse(
            json.dumps(body),
            content_type='application/json',
            status=500)

    status_code = 200
    try:
        data = form.cleaned_data
        body = {
            'success': True,
            'style': data.get('layer_title'),
        }

        layer = _resolve_layer(
            request,
            data.get('layer_title'),
            'base.change_resourcebase',
            _PERMISSION_MSG_MODIFY)

        sld = request.FILES['sld_file'].read()

        set_layer_style(layer, data.get('layer_title'), sld)
        body['url'] = layer.get_absolute_url()
        body['bbox'] = layer.bbox_string
        body['crs'] = {
            'type': 'name',
            'properties': layer.srid
        }
        body['ogc_backend'] = settings.OGC_SERVER['default']['BACKEND']
        body['status'] = ['finished']
    except Exception as e:
        status_code = 500
        body['success'] = False
        body['errors'] = e.args[0]

    return HttpResponse(
        json.dumps(body),
>>>>>>> 083b22fc
        content_type='application/json',
        status=500)


def layer_detail(request, layername, template='layers/layer_detail.html'):
    try:
        layer = _resolve_layer(
            request,
            layername,
            'base.view_resourcebase',
            _PERMISSION_MSG_VIEW)
    except PermissionDenied:
        return HttpResponse(_("Not allowed"), status=403)
    except Exception:
        raise Http404(_("Not found"))
    if not layer:
        raise Http404(_("Not found"))

    permission_manager = ManageResourceOwnerPermissions(layer)
    permission_manager.set_owner_permissions_according_to_workflow()

    # Add metadata_author or poc if missing
    layer.add_missing_metadata_author_or_poc()

    def decimal_encode(bbox):
        _bbox = []
        for o in [float(coord) for coord in bbox]:
            if isinstance(o, decimal.Decimal):
                o = (str(o) for o in [o])
            _bbox.append(o)
        return [_bbox[0], _bbox[2], _bbox[1], _bbox[3]]

    def sld_definition(style):
        _sld = {
            "title": style.sld_title or style.name,
            "legend": {
                "height": "40",
                "width": "22",
                "href": f"{layer.ows_url}?service=wms&request=GetLegendGraphic&format=image%2Fpng&width=20&height=20&layer={quote(layer.service_typename, safe='')}",
                "format": "image/png"
            },
            "name": style.name
        }
        return _sld

    # assert False, str(layer_bbox)
    config = layer.attribute_config()
    if hasattr(layer, 'srid'):
        config['crs'] = {
            'type': 'name',
            'properties': layer.srid
        }
    # Add required parameters for GXP lazy-loading
    layer_bbox = layer.bbox[0:4]
    # Must be in the form xmin, ymin, xmax, ymax
    bbox = [
        float(layer_bbox[0]), float(layer_bbox[2]),
        float(layer_bbox[1]), float(layer_bbox[3])
    ]

    # Add required parameters for GXP lazy-loading
    attribution = f"{layer.owner.first_name} {layer.owner.last_name}" if layer.owner.first_name or \
        layer.owner.last_name else str(layer.owner)
    srs = getattr(settings, 'DEFAULT_MAP_CRS', 'EPSG:3857')
    srs_srid = int(srs.split(":")[1]) if srs != "EPSG:900913" else 3857
    config["attribution"] = f"<span class='gx-attribution-title'>{attribution}</span>"
    config["format"] = getattr(
        settings, 'DEFAULT_LAYER_FORMAT', 'image/png')
    config["title"] = layer.title
    config["wrapDateLine"] = True
    config["visibility"] = True
    config["srs"] = srs
    config["bbox"] = bbox_to_projection([float(coord) for coord in layer_bbox] + [layer.srid, ],
                                        target_srid=int(srs.split(":")[1]))[:4]

    config["capability"] = {
        "abstract": layer.abstract,
        "store": layer.store,
        "name": layer.alternate,
        "title": layer.title,
        "style": '',
        "queryable": True,
        "storeType": layer.storeType,
        "bbox": {
            layer.srid: {
                "srs": layer.srid,
                "bbox": decimal_encode(bbox)
            },
            srs: {
                "srs": srs,
                "bbox": bbox_to_projection([float(coord) for coord in layer_bbox] + [layer.srid, ],
                                           target_srid=srs_srid)[:4]
            },
            "EPSG:4326": {
                "srs": "EPSG:4326",
                "bbox": decimal_encode(bbox) if layer.srid == 'EPSG:4326' else
                bbox_to_projection(
                    [float(coord) for coord in layer_bbox] + [layer.srid, ], target_srid=4326)[:4]
            },
            "EPSG:900913": {
                "srs": "EPSG:900913",
                "bbox": decimal_encode(bbox) if layer.srid == 'EPSG:900913' else
                bbox_to_projection(
                    [float(coord) for coord in layer_bbox] + [layer.srid, ], target_srid=3857)[:4]
            }
        },
        "srs": {
            srs: True
        },
        "formats": ["image/png", "application/atom xml", "application/atom+xml", "application/json;type=utfgrid",
                    "application/openlayers", "application/pdf", "application/rss xml", "application/rss+xml",
                    "application/vnd.google-earth.kml", "application/vnd.google-earth.kml xml",
                    "application/vnd.google-earth.kml+xml", "application/vnd.google-earth.kml+xml;mode=networklink",
                    "application/vnd.google-earth.kmz", "application/vnd.google-earth.kmz xml",
                    "application/vnd.google-earth.kmz+xml", "application/vnd.google-earth.kmz;mode=networklink",
                    "atom", "image/geotiff", "image/geotiff8", "image/gif", "image/gif;subtype=animated",
                    "image/jpeg", "image/png8", "image/png; mode=8bit", "image/svg", "image/svg xml",
                    "image/svg+xml", "image/tiff", "image/tiff8", "image/vnd.jpeg-png",
                    "kml", "kmz", "openlayers", "rss", "text/html; subtype=openlayers", "utfgrid"],
        "attribution": {
            "title": attribution
        },
        "infoFormats": ["text/plain", "application/vnd.ogc.gml", "text/xml", "application/vnd.ogc.gml/3.1.1",
                        "text/xml; subtype=gml/3.1.1", "text/html", "application/json"],
        "styles": [sld_definition(s) for s in layer.styles.all()],
        "prefix": layer.alternate.split(":")[0] if ":" in layer.alternate else "",
        "keywords": [k.name for k in layer.keywords.all()] if layer.keywords else [],
        "llbbox": decimal_encode(bbox) if layer.srid == 'EPSG:4326' else
        bbox_to_projection(
            [float(coord) for coord in layer_bbox] + [layer.srid, ], target_srid=4326)[:4]
    }

    granules = None
    all_times = None
    all_granules = None
    filter = None
    if check_ogc_backend(geoserver.BACKEND_PACKAGE):
        if layer.has_time:
            from geonode.geoserver.views import get_capabilities
            # WARNING Please make sure to have enabled DJANGO CACHE as per
            # https://docs.djangoproject.com/en/2.0/topics/cache/#filesystem-caching
            wms_capabilities_resp = get_capabilities(
                request, layer.id, tolerant=True)
            if wms_capabilities_resp.status_code >= 200 and wms_capabilities_resp.status_code < 400:
                wms_capabilities = wms_capabilities_resp.getvalue()
                if wms_capabilities:
                    from owslib.etree import etree as dlxml
                    namespaces = {'wms': 'http://www.opengis.net/wms',
                                  'xlink': 'http://www.w3.org/1999/xlink',
                                  'xsi': 'http://www.w3.org/2001/XMLSchema-instance'}

                    e = dlxml.fromstring(wms_capabilities)
                    for atype in e.findall(
                            f"./[wms:Name='{layer.alternate}']/wms:Dimension[@name='time']", namespaces):
                        dim_name = atype.get('name')
                        if dim_name:
                            dim_name = str(dim_name).lower()
                            if dim_name == 'time':
                                dim_values = atype.text
                                if dim_values:
                                    all_times = dim_values.split(",")
                                    break
            if all_times:
                config["capability"]["dimensions"] = {
                    "time": {
                        "name": "time",
                        "units": "ISO8601",
                        "unitsymbol": None,
                        "nearestVal": False,
                        "multipleVal": False,
                        "current": False,
                        "default": "current",
                        "values": all_times
                    }
                }
        if layer.is_mosaic:
            try:
                cat = gs_catalog
                cat._cache.clear()
                store = cat.get_store(layer.name)
                coverages = cat.mosaic_coverages(store)
                try:
                    if request.GET["filter"]:
                        filter = request.GET["filter"]
                except Exception:
                    pass

                offset = 10 * (request.page - 1)
                granules = cat.mosaic_granules(
                    coverages['coverages']['coverage'][0]['name'],
                    store,
                    limit=10,
                    offset=offset,
                    filter=filter)
                all_granules = cat.mosaic_granules(
                    coverages['coverages']['coverage'][0]['name'], store, filter=filter)
            except Exception:
                granules = {"features": []}
                all_granules = {"features": []}

    # Call this first in order to be sure "perms_list" is correct
    permissions_json = _perms_info_json(layer)

    perms_list = list(
        layer.get_self_resource().get_user_perms(request.user)
        .union(layer.get_user_perms(request.user))
    )

    group = None
    if layer.group:
        try:
            group = GroupProfile.objects.get(slug=layer.group.name)
        except GroupProfile.DoesNotExist:
            group = None

    show_popup = False
    if 'show_popup' in request.GET and request.GET["show_popup"]:
        show_popup = True

    if layer.storeType == "remoteStore":
        service = layer.remote_service
        source_params = {}
        if service.type in ('REST_MAP', 'REST_IMG'):
            source_params = {
                "ptype": service.ptype,
                "remote": True,
                "url": service.service_url,
                "name": service.name,
                "title": f"[R] {service.title}"}
        maplayer = GXPLayer(
            name=layer.alternate,
            ows_url=layer.ows_url,
            layer_params=json.dumps(config),
            source_params=json.dumps(source_params)
        )
    else:
        maplayer = GXPLayer(
            name=layer.alternate,
            ows_url=layer.ows_url,
            layer_params=json.dumps(config)
        )
    # Update count for popularity ranking,
    # but do not includes admins or resource owners
    layer.view_count_up(request.user)
    # center/zoom don't matter; the viewer will center on the layer bounds
    map_obj = GXPMap(
        sender=Layer,
        projection=getattr(
            settings,
            'DEFAULT_MAP_CRS',
            'EPSG:3857'))
    NON_WMS_BASE_LAYERS = [
        la for la in default_map_config(request)[1] if la.ows_url is None]

    metadata = layer.link_set.metadata().filter(
        name__in=settings.DOWNLOAD_FORMATS_METADATA)

    access_token = None
    if request and request.user:
        access_token = get_or_create_token(request.user)
        if access_token and not access_token.is_expired():
            access_token = access_token.token
        else:
            access_token = None

    context_dict = {
        'access_token': access_token,
        'resource': layer,
        'group': group,
        'perms_list': perms_list,
        "permissions_json": permissions_json,
        "documents": get_related_documents(layer),
        "metadata": metadata,
        "is_layer": True,
        "wps_enabled": settings.OGC_SERVER['default']['WPS_ENABLED'],
        "granules": granules,
        "all_granules": all_granules,
        "all_times": all_times,
        "show_popup": show_popup,
        "filter": filter,
        "storeType": layer.storeType,
        "online": (layer.remote_service.probe == 200) if layer.storeType == "remoteStore" else True,
        "processed": layer.processed
    }

    context_dict["viewer"] = json.dumps(map_obj.viewer_json(
        request, * (NON_WMS_BASE_LAYERS + [maplayer])))
    context_dict["preview"] = getattr(
        settings,
        'GEONODE_CLIENT_LAYER_PREVIEW_LIBRARY',
        'mapstore')
    context_dict["crs"] = getattr(
        settings,
        'DEFAULT_MAP_CRS',
        'EPSG:3857')

    if layer.storeType == 'dataStore':
        links = layer.link_set.download().filter(
            Q(name__in=settings.DOWNLOAD_FORMATS_VECTOR) |
            Q(link_type='original'))
    else:
        links = layer.link_set.download().filter(
            Q(name__in=settings.DOWNLOAD_FORMATS_RASTER) |
            Q(link_type='original'))
    links_view = [item for item in links if
                  item.link_type == 'image']
    links_download = [item for item in links if item.link_type in ('data', 'original')]
    for item in links_view:
        if item.url and access_token and 'access_token' not in item.url:
            params = {'access_token': access_token}
            item.url = Request('GET', item.url, params=params).prepare().url
    for item in links_download:
        if item.url and access_token and 'access_token' not in item.url:
            params = {'access_token': access_token}
            item.url = Request('GET', item.url, params=params).prepare().url
    if request.user.has_perm('view_resourcebase', layer.get_self_resource()):
        context_dict["links"] = links_view
    if request.user.has_perm('download_resourcebase', layer.get_self_resource()):
        context_dict["links_download"] = links_download
    if settings.SOCIAL_ORIGINS:
        context_dict["social_links"] = build_social_links(request, layer)
    layers_names = layer.alternate
    context_dict["layer_name"] = json.dumps(layers_names)
    try:
        # get type of layer (raster or vector)
        if layer.storeType == 'coverageStore':
            context_dict["layer_type"] = "raster"
        elif layer.storeType == 'dataStore':
            if layer.has_time:
                context_dict["layer_type"] = "vector_time"
            else:
                context_dict["layer_type"] = "vector"
    except Exception:
        logger.error(
            "Possible error with OWSLib. Turning all available properties to string")
    # maps owned by user needed to fill the "add to existing map section" in template
    if request.user.is_authenticated:
        context_dict["maps"] = Map.objects.filter(owner=request.user)
        if getattr(settings, 'FAVORITE_ENABLED', False):
            from geonode.favorite.utils import get_favorite_info
            context_dict["favorite_info"] = get_favorite_info(request.user, layer)

    if request.user.is_authenticated and (request.user.is_superuser or "change_resourcebase_permissions" in perms_list):
        context_dict['users'] = [user for user in get_user_model().objects.all().exclude(
            id=request.user.id).exclude(is_superuser=True).order_by('username')]
        if request.user.is_superuser:
            context_dict['groups'] = [group for group in GroupProfile.objects.all()]
        else:
            context_dict['groups'] = [group for group in request.user.group_list_all()]

    register_event(request, 'view', layer)
    context_dict['map_layers'] = [map_layer for map_layer in layer.maps() if
                                  request.user.has_perm('view_resourcebase', map_layer.map.get_self_resource())]
    return TemplateResponse(
        request, template, context=context_dict)


# Loads the data using the OWS lib when the "Do you want to filter it"
# button is clicked.
def load_layer_data(request, template='layers/layer_detail.html'):
    context_dict = {}
    data_dict = json.loads(request.POST.get('json_data'))
    layername = data_dict['layer_name']
    filtered_attributes = ''
    if not isinstance(data_dict['filtered_attributes'], str):
        filtered_attributes = [x for x in data_dict['filtered_attributes'] if '/load_layer_data' not in x]
    name = layername if ':' not in layername else layername.split(':')[1]
    location = f"{(settings.OGC_SERVER['default']['LOCATION'])}wms"
    headers = {}
    if request and 'access_token' in request.session:
        access_token = request.session['access_token']
        headers['Authorization'] = f'Bearer {access_token}'

    try:
        wfs = WebFeatureService(
            location,
            version='1.1.0',
            headers=headers
        )
        response = wfs.getfeature(
            typename=name,
            propertyname=filtered_attributes,
            outputFormat='application/json')
        x = response.read()
        x = json.loads(x)
        features_response = json.dumps(x)
        decoded = json.loads(features_response)
        decoded_features = decoded['features']
        properties = {}
        for key in decoded_features[0]['properties']:
            properties[key] = []

        # loop the dictionary based on the values on the list and add the properties
        # in the dictionary (if doesn't exist) together with the value
        from collections.abc import Iterable
        for i in range(len(decoded_features)):
            for key, value in decoded_features[i]['properties'].items():
                if value != '' and isinstance(value, (str, int, float)) and (
                        (isinstance(value, Iterable) and '/load_layer_data' not in value) or value):
                    properties[key].append(value)

        for key in properties:
            properties[key] = list(set(properties[key]))
            properties[key].sort()

        context_dict["feature_properties"] = properties
    except Exception:
        traceback.print_exc()
        logger.error("Possible error with OWSLib.")
    return HttpResponse(json.dumps(context_dict),
                        content_type="application/json")


def layer_feature_catalogue(
        request,
        layername,
        template='../../catalogue/templates/catalogue/feature_catalogue.xml'):
    try:
        layer = _resolve_layer(request, layername)
    except PermissionDenied:
        return HttpResponse(_("Not allowed"), status=403)
    except Exception:
        raise Http404(_("Not found"))
    if not layer:
        raise Http404(_("Not found"))

    if layer.storeType != 'dataStore':
        out = {
            'success': False,
            'errors': 'layer is not a feature type'
        }
        return HttpResponse(
            json.dumps(out),
            content_type='application/json',
            status=400)

    attributes = []

    for attrset in layer.attribute_set.order_by('display_order'):
        attr = {
            'name': attrset.attribute,
            'type': attrset.attribute_type
        }
        attributes.append(attr)

    context_dict = {
        'layer': layer,
        'attributes': attributes,
        'metadata': settings.PYCSW['CONFIGURATION']['metadata:main']
    }
    register_event(request, 'view', layer)
    return render(
        request,
        template,
        context=context_dict,
        content_type='application/xml')


@login_required
@check_keyword_write_perms
def layer_metadata(
        request,
        layername,
        template='layers/layer_metadata.html',
        ajax=True):
    try:
        layer = _resolve_layer(
            request,
            layername,
            'base.change_resourcebase_metadata',
            _PERMISSION_MSG_METADATA)
    except PermissionDenied:
        return HttpResponse(_("Not allowed"), status=403)
    except Exception:
        raise Http404(_("Not found"))
    if not layer:
        raise Http404(_("Not found"))

    layer_attribute_set = inlineformset_factory(
        Layer,
        Attribute,
        extra=0,
        form=LayerAttributeForm,
    )
    current_keywords = [keyword.name for keyword in layer.keywords.all()]
    topic_category = layer.category

    topic_thesaurus = layer.tkeywords.all()
    # Add metadata_author or poc if missing
    layer.add_missing_metadata_author_or_poc()

    poc = layer.poc
    metadata_author = layer.metadata_author

    # assert False, str(layer_bbox)
    config = layer.attribute_config()

    # Add required parameters for GXP lazy-loading
    layer_bbox = layer.bbox
    bbox = [float(coord) for coord in list(layer_bbox[0:4])]
    if hasattr(layer, 'srid'):
        config['crs'] = {
            'type': 'name',
            'properties': layer.srid
        }
    config["srs"] = getattr(settings, 'DEFAULT_MAP_CRS', 'EPSG:3857')
    config["bbox"] = bbox if config["srs"] != 'EPSG:3857' \
        else llbbox_to_mercator([float(coord) for coord in bbox])
    config["title"] = layer.title
    config["queryable"] = True

    if layer.storeType == "remoteStore":
        service = layer.remote_service
        source_params = {}
        if service.type in ('REST_MAP', 'REST_IMG'):
            source_params = {
                "ptype": service.ptype,
                "remote": True,
                "url": service.service_url,
                "name": service.name,
                "title": f"[R] {service.title}"}
        maplayer = GXPLayer(
            name=layer.alternate,
            ows_url=layer.ows_url,
            layer_params=json.dumps(config),
            source_params=json.dumps(source_params)
        )
    else:
        maplayer = GXPLayer(
            name=layer.alternate,
            ows_url=layer.ows_url,
            layer_params=json.dumps(config))

    # Update count for popularity ranking,
    # but do not includes admins or resource owners
    if request.user != layer.owner and not request.user.is_superuser:
        Layer.objects.filter(
            id=layer.id).update(popular_count=F('popular_count') + 1)

    # center/zoom don't matter; the viewer will center on the layer bounds
    map_obj = GXPMap(
        projection=getattr(
            settings,
            'DEFAULT_MAP_CRS',
            'EPSG:3857'))

    NON_WMS_BASE_LAYERS = [
        la for la in default_map_config(request)[1] if la.ows_url is None]

    if request.method == "POST":
        if layer.metadata_uploaded_preserve:  # layer metadata cannot be edited
            out = {
                'success': False,
                'errors': METADATA_UPLOADED_PRESERVE_ERROR
            }
            return HttpResponse(
                json.dumps(out),
                content_type='application/json',
                status=400)

        layer_form = LayerForm(request.POST, instance=layer, prefix="resource")
        if not layer_form.is_valid():
            logger.error(f"Layer Metadata form is not valid: {layer_form.errors}")
            out = {
                'success': False,
                'errors': [
                    re.sub(re.compile('<.*?>'), '', str(err)) for err in layer_form.errors]
            }
            return HttpResponse(
                json.dumps(out),
                content_type='application/json',
                status=400)
        attribute_form = layer_attribute_set(
            request.POST,
            instance=layer,
            prefix="layer_attribute_set",
            queryset=Attribute.objects.order_by('display_order'))
        if not attribute_form.is_valid():
            logger.error(f"Layer Attributes form is not valid: {attribute_form.errors}")
            out = {
                'success': False,
                'errors': [
                    re.sub(re.compile('<.*?>'), '', str(err)) for err in attribute_form.errors]
            }
            return HttpResponse(
                json.dumps(out),
                content_type='application/json',
                status=400)
        category_form = CategoryForm(request.POST, prefix="category_choice_field", initial=int(
            request.POST["category_choice_field"]) if "category_choice_field" in request.POST and
            request.POST["category_choice_field"] else None)
        if not category_form.is_valid():
            logger.error(f"Layer Category form is not valid: {category_form.errors}")
            out = {
                'success': False,
                'errors': [
                    re.sub(re.compile('<.*?>'), '', str(err)) for err in category_form.errors]
            }
            return HttpResponse(
                json.dumps(out),
                content_type='application/json',
                status=400)
        if hasattr(settings, 'THESAURUS'):
            tkeywords_form = TKeywordForm(request.POST)
        else:
            tkeywords_form = ThesaurusAvailableForm(request.POST, prefix='tkeywords')
            #  set initial values for thesaurus form
        if not tkeywords_form.is_valid():
            logger.error(f"Layer Thesauri Keywords form is not valid: {tkeywords_form.errors}")
            out = {
                'success': False,
                'errors': [
                    re.sub(re.compile('<.*?>'), '', str(err)) for err in tkeywords_form.errors]
            }
            return HttpResponse(
                json.dumps(out),
                content_type='application/json',
                status=400)
    else:
        layer_form = LayerForm(instance=layer, prefix="resource")
        layer_form.disable_keywords_widget_for_non_superuser(request.user)
        attribute_form = layer_attribute_set(
            instance=layer,
            prefix="layer_attribute_set",
            queryset=Attribute.objects.order_by('display_order'))
        category_form = CategoryForm(
            prefix="category_choice_field",
            initial=topic_category.id if topic_category else None)

        # Create THESAURUS widgets
        lang = settings.THESAURUS_DEFAULT_LANG if hasattr(settings, 'THESAURUS_DEFAULT_LANG') else 'en'
        if hasattr(settings, 'THESAURUS') and settings.THESAURUS:
            warnings.warn('The settings for Thesaurus has been moved to Model, \
            this feature will be removed in next releases', DeprecationWarning)
            layer_tkeywords = layer.tkeywords.all()
            tkeywords_list = ''
            if layer_tkeywords and len(layer_tkeywords) > 0:
                tkeywords_ids = layer_tkeywords.values_list('id', flat=True)
                if hasattr(settings, 'THESAURUS') and settings.THESAURUS:
                    el = settings.THESAURUS
                    thesaurus_name = el['name']
                    try:
                        t = Thesaurus.objects.get(identifier=thesaurus_name)
                        for tk in t.thesaurus.filter(pk__in=tkeywords_ids):
                            tkl = tk.keyword.filter(lang=lang)
                            if len(tkl) > 0:
                                tkl_ids = ",".join(
                                    map(str, tkl.values_list('id', flat=True)))
                                tkeywords_list += f",{tkl_ids}" if len(
                                    tkeywords_list) > 0 else tkl_ids
                    except Exception:
                        tb = traceback.format_exc()
                        logger.error(tb)
            tkeywords_form = TKeywordForm(instance=layer)
        else:
            tkeywords_form = ThesaurusAvailableForm(prefix='tkeywords')
            #  set initial values for thesaurus form
            for tid in tkeywords_form.fields:
                values = []
                values = [keyword.id for keyword in topic_thesaurus if int(tid) == keyword.thesaurus.id]
                tkeywords_form.fields[tid].initial = values

    if request.method == "POST" and layer_form.is_valid() and attribute_form.is_valid(
    ) and category_form.is_valid() and tkeywords_form.is_valid():
        new_poc = layer_form.cleaned_data['poc']
        new_author = layer_form.cleaned_data['metadata_author']

        if new_poc is None:
            if poc is None:
                poc_form = ProfileForm(
                    request.POST,
                    prefix="poc",
                    instance=poc)
            else:
                poc_form = ProfileForm(request.POST, prefix="poc")
            if poc_form.is_valid():
                if len(poc_form.cleaned_data['profile']) == 0:
                    # FIXME use form.add_error in django > 1.7
                    errors = poc_form._errors.setdefault(
                        'profile', ErrorList())
                    errors.append(
                        _('You must set a point of contact for this resource'))
                    poc = None
            if poc_form.has_changed and poc_form.is_valid():
                new_poc = poc_form.save()

        if new_author is None:
            if metadata_author is None:
                author_form = ProfileForm(request.POST, prefix="author",
                                          instance=metadata_author)
            else:
                author_form = ProfileForm(request.POST, prefix="author")
            if author_form.is_valid():
                if len(author_form.cleaned_data['profile']) == 0:
                    # FIXME use form.add_error in django > 1.7
                    errors = author_form._errors.setdefault(
                        'profile', ErrorList())
                    errors.append(
                        _('You must set an author for this resource'))
                    metadata_author = None
            if author_form.has_changed and author_form.is_valid():
                new_author = author_form.save()

        new_category = None
        if category_form and 'category_choice_field' in category_form.cleaned_data and\
                category_form.cleaned_data['category_choice_field']:
            new_category = TopicCategory.objects.get(
                id=int(category_form.cleaned_data['category_choice_field']))

        for form in attribute_form.cleaned_data:
            la = Attribute.objects.get(id=int(form['id'].id))
            la.description = form["description"]
            la.attribute_label = form["attribute_label"]
            la.visible = form["visible"]
            la.display_order = form["display_order"]
            la.featureinfo_type = form["featureinfo_type"]
            la.save()

        if new_poc is not None or new_author is not None:
            if new_poc is not None:
                layer.poc = new_poc
            if new_author is not None:
                layer.metadata_author = new_author

        new_keywords = current_keywords if request.keyword_readonly else layer_form.cleaned_data['keywords']
        new_regions = [x.strip() for x in layer_form.cleaned_data['regions']]

        layer.keywords.clear()
        if new_keywords:
            layer.keywords.add(*new_keywords)
        layer.regions.clear()
        if new_regions:
            layer.regions.add(*new_regions)
        layer.category = new_category

        up_sessions = UploaderSession.objects.filter(layer=layer)
        if up_sessions.count() > 0 and up_sessions[0].user != layer.owner:
            up_sessions.update(user=layer.owner)

        register_event(request, EventType.EVENT_CHANGE_METADATA, layer)
        if not ajax:
            return HttpResponseRedirect(
                reverse(
                    'layer_detail',
                    args=(
                        layer.service_typename,
                    )))

        message = layer.alternate

        try:
            if not tkeywords_form.is_valid():
                return HttpResponse(json.dumps({'message': "Invalid thesaurus keywords"}, status_code=400))

            thesaurus_setting = getattr(settings, 'THESAURUS', None)
            if thesaurus_setting:
                tkeywords_data = tkeywords_form.cleaned_data['tkeywords']
                tkeywords_data = tkeywords_data.filter(
                    thesaurus__identifier=thesaurus_setting['name']
                )
                layer.tkeywords.set(tkeywords_data)
            elif Thesaurus.objects.all().exists():
                fields = tkeywords_form.cleaned_data
                layer.tkeywords.set(tkeywords_form.cleanx(fields))

        except Exception:
            tb = traceback.format_exc()
            logger.error(tb)

        layer.save(notify=True)
        return HttpResponse(json.dumps({'message': message}))

    if settings.ADMIN_MODERATE_UPLOADS:
        if not request.user.is_superuser:
            can_change_metadata = request.user.has_perm(
                'change_resourcebase_metadata',
                layer.get_self_resource())
            try:
                is_manager = request.user.groupmember_set.all().filter(role='manager').exists()
            except Exception:
                is_manager = False

            if not is_manager or not can_change_metadata:
                if settings.RESOURCE_PUBLISHING:
                    layer_form.fields['is_published'].widget.attrs.update(
                        {'disabled': 'true'})
                layer_form.fields['is_approved'].widget.attrs.update(
                    {'disabled': 'true'})

    if poc is not None:
        layer_form.fields['poc'].initial = poc.id
        poc_form = ProfileForm(prefix="poc")
        poc_form.hidden = True
    else:
        poc_form = ProfileForm(prefix="poc")
        poc_form.hidden = False

    if metadata_author is not None:
        layer_form.fields['metadata_author'].initial = metadata_author.id
        author_form = ProfileForm(prefix="author")
        author_form.hidden = True
    else:
        author_form = ProfileForm(prefix="author")
        author_form.hidden = False

    viewer = json.dumps(map_obj.viewer_json(
        request, * (NON_WMS_BASE_LAYERS + [maplayer])))

    metadata_author_groups = []
    if request.user.is_superuser or request.user.is_staff:
        metadata_author_groups = GroupProfile.objects.all()
    else:
        try:
            all_metadata_author_groups = chain(
                request.user.group_list_all().distinct(),
                GroupProfile.objects.exclude(access="private"))
        except Exception:
            all_metadata_author_groups = GroupProfile.objects.exclude(
                access="private")
        [metadata_author_groups.append(item) for item in all_metadata_author_groups
            if item not in metadata_author_groups]

    register_event(request, 'view_metadata', layer)
    return render(request, template, context={
        "resource": layer,
        "layer": layer,
        "layer_form": layer_form,
        "poc_form": poc_form,
        "author_form": author_form,
        "attribute_form": attribute_form,
        "category_form": category_form,
        "tkeywords_form": tkeywords_form,
        "viewer": viewer,
        "preview": getattr(settings, 'GEONODE_CLIENT_LAYER_PREVIEW_LIBRARY', 'mapstore'),
        "crs": getattr(settings, 'DEFAULT_MAP_CRS', 'EPSG:3857'),
        "metadataxsl": getattr(settings, 'GEONODE_CATALOGUE_METADATA_XSL', True),
        "freetext_readonly": getattr(
            settings,
            'FREETEXT_KEYWORDS_READONLY',
            False),
        "metadata_author_groups": metadata_author_groups,
        "TOPICCATEGORY_MANDATORY": getattr(settings, 'TOPICCATEGORY_MANDATORY', False),
        "GROUP_MANDATORY_RESOURCES": getattr(settings, 'GROUP_MANDATORY_RESOURCES', False),
        "UI_MANDATORY_FIELDS": list(
            set(getattr(settings, 'UI_DEFAULT_MANDATORY_FIELDS', []))
            |
            set(getattr(settings, 'UI_REQUIRED_FIELDS', []))
        )
    })


@login_required
def layer_metadata_advanced(request, layername):
    return layer_metadata(
        request,
        layername,
        template='layers/layer_metadata_advanced.html')


@login_required
def layer_change_poc(request, ids, template='layers/layer_change_poc.html'):
    layers = Layer.objects.filter(id__in=ids.split('_'))

    if request.method == 'POST':
        form = PocForm(request.POST)
        if form.is_valid():
            for layer in layers:
                layer.poc = form.cleaned_data['contact']
                layer.save()

            # Process the data in form.cleaned_data
            # ...
            # Redirect after POST
            return HttpResponseRedirect('/admin/maps/layer')
    else:
        form = PocForm()  # An unbound form
    return render(
        request, template, context={'layers': layers, 'form': form})


@login_required
def layer_replace(request, layername, template='layers/layer_replace.html'):
    return layer_append_replace_view(request, layername, template, action_type='replace')


@login_required
def layer_append(request, layername, template='layers/layer_append.html'):
    return layer_append_replace_view(request, layername, template, action_type='append')


def layer_append_replace_view(request, layername, template, action_type):
    try:
        layer = _resolve_layer(
            request,
            layername,
            'base.change_resourcebase',
            _PERMISSION_MSG_MODIFY)
    except PermissionDenied:
        return HttpResponse("Not allowed", status=403)
    except Exception:
        raise Http404("Not found")
    if not layer:
        raise Http404("Not found")

    if request.method == 'GET':
        ctx = {
            'charsets': CHARSETS,
            'resource': layer,
            'is_featuretype': layer.is_vector(),
            'is_layer': True,
        }
        return render(request, template, context=ctx)
    elif request.method == 'POST':
        form = LayerUploadForm(request.POST, request.FILES)
        out = {}
        if form.is_valid():
            try:
                tempdir, base_file = form.write_files()
                files = get_files(base_file)
                #  validate input source
                resource_is_valid = validate_input_source(
                    layer=layer, filename=base_file, files=files, action_type=action_type
                )
                out = {}
                if (
                    os.getenv("DEFAULT_BACKEND_DATASTORE", None) == "datastore"
                    and os.getenv("DEFAULT_BACKEND_UPLOADER", None) == "geonode.importer"
                    and resource_is_valid
                ):
                    upload_session, _ = gs_handle_layer(layer, list(files.values()), request.user)
                    upload_session.processed = True
                    upload_session.save()
                    out['success'] = True
                    out['url'] = reverse(
                        'layer_detail', args=[
                            layer.service_typename])
                    #  invalidating resource chache
                    set_geowebcache_invalidate_cache(layer.typename)
                    #  updating layer
                    layer.save()
                else:
                    out['success'] = False
                    out['errors'] = str("Please select a valid Geoserver backend")
            except Exception as e:
                logger.exception(e)
                out['success'] = False
                out['errors'] = str(e)
            finally:
                if tempdir is not None:
                    shutil.rmtree(tempdir)
        else:
            errormsgs = []
            for e in form.errors.values():
                errormsgs.append([escape(v) for v in e])
            out['errors'] = form.errors
            out['errormsgs'] = errormsgs

        if out['success']:
            status_code = 200
            register_event(request, 'change', layer)
        else:
            status_code = 400

        return HttpResponse(
            json.dumps(out),
            content_type='application/json',
            status=status_code)


@login_required
def layer_remove(request, layername, template='layers/layer_remove.html'):
    try:
        layer = _resolve_layer(
            request,
            layername,
            'base.delete_resourcebase',
            _PERMISSION_MSG_DELETE)
    except PermissionDenied:
        return HttpResponse(_("Not allowed"), status=403)
    except Exception:
        raise Http404(_("Not found"))
    if not layer:
        raise Http404(_("Not found"))

    if (request.method == 'GET'):
        return render(request, template, context={
            "layer": layer
        })
    if (request.method == 'POST'):
        try:
            logger.debug(f'Deleting Layer {layer}')
            with transaction.atomic():
                Layer.objects.filter(id=layer.id).delete()
        except IntegrityError:
            raise
        except Exception as e:
            traceback.print_exc()
            message = f'{_("Unable to delete layer")}: {layer.alternate}.'
            if getattr(e, 'message', None) and 'referenced by layer group' in getattr(e, 'message', ''):
                message = _(
                    'This layer is a member of a layer group, you must remove the layer from the group '
                    'before deleting.')

            messages.error(request, message)
            return render(
                request, template, context={"layer": layer})

        register_event(request, 'remove', layer)
        return HttpResponseRedirect(reverse("layer_browse"))
    else:
        return HttpResponse("Not allowed", status=403)


@login_required
def layer_granule_remove(
        request,
        granule_id,
        layername,
        template='layers/layer_granule_remove.html'):
    try:
        layer = _resolve_layer(
            request,
            layername,
            'base.delete_resourcebase',
            _PERMISSION_MSG_DELETE)
    except PermissionDenied:
        return HttpResponse(_("Not allowed"), status=403)
    except Exception:
        raise Http404(_("Not found"))
    if not layer:
        raise Http404(_("Not found"))

    if (request.method == 'GET'):
        return render(request, template, context={
            "granule_id": granule_id,
            "layer": layer
        })
    if (request.method == 'POST'):
        try:
            cat = gs_catalog
            cat._cache.clear()
            store = cat.get_store(layer.name)
            coverages = cat.mosaic_coverages(store)
            cat.mosaic_delete_granule(
                coverages['coverages']['coverage'][0]['name'], store, granule_id)
        except Exception as e:
            traceback.print_exc()
            message = f'{_("Unable to delete layer")}: {layer.alternate}.'
            if 'referenced by layer group' in getattr(e, 'message', ''):
                message = _(
                    'This layer is a member of a layer group, you must remove the layer from the group '
                    'before deleting.')

            messages.error(request, message)
            return render(
                request, template, context={"layer": layer})
        return HttpResponseRedirect(
            reverse(
                'layer_detail', args=(
                    layer.service_typename,)))
    else:
        return HttpResponse("Not allowed", status=403)


@require_http_methods(["POST"])
def layer_thumbnail(request, layername):
    try:
        layer_obj = _resolve_layer(request, layername)
    except PermissionDenied:
        return HttpResponse(_("Not allowed"), status=403)
    except Exception:
        raise Http404(_("Not found"))
    if not layer_obj:
        raise Http404(_("Not found"))

    try:
        request_body = json.loads(request.body)
        bbox = request_body['bbox'] + [request_body['srid']]
        zoom = request_body.get('zoom', None)

        create_thumbnail(
            layer_obj,
            bbox=bbox,
            background_zoom=zoom,
            overwrite=True
        )

        return HttpResponse('Thumbnail saved')

    except Exception as e:
        logger.exception(e)
        return HttpResponse(
            content=_('couldn\'t generate thumbnail: %s' % str(e)),
            status=500,
            content_type='text/plain'
        )


def get_layer(request, layername):
    """Get Layer object as JSON"""

    # Function to treat Decimal in json.dumps.
    # http://stackoverflow.com/a/16957370/1198772
    def decimal_default(obj):
        if isinstance(obj, decimal.Decimal):
            return float(obj)
        raise TypeError
    logger.debug('Call get layer')
    if request.method == 'GET':
        try:
            layer_obj = _resolve_layer(request, layername)
        except PermissionDenied:
            return HttpResponse(_("Not allowed"), status=403)
        except Exception:
            raise Http404(_("Not found"))
        if not layer_obj:
            raise Http404(_("Not found"))

        logger.debug(layername)
        response = {
            'typename': layername,
            'name': layer_obj.name,
            'title': layer_obj.title,
            'url': layer_obj.get_tiles_url(),
            'bbox_string': layer_obj.bbox_string,
            'bbox_x0': layer_obj.bbox_helper.xmin,
            'bbox_x1': layer_obj.bbox_helper.xmax,
            'bbox_y0': layer_obj.bbox_helper.ymin,
            'bbox_y1': layer_obj.bbox_helper.ymax,
        }
        return HttpResponse(
            json.dumps(
                response,
                ensure_ascii=False,
                default=decimal_default
            ),
            content_type='application/javascript')


def layer_metadata_detail(
        request,
        layername,
        template='layers/layer_metadata_detail.html'):
    try:
        layer = _resolve_layer(
            request,
            layername,
            'view_resourcebase',
            _PERMISSION_MSG_METADATA)
    except PermissionDenied:
        return HttpResponse(_("Not allowed"), status=403)
    except Exception:
        raise Http404(_("Not found"))
    if not layer:
        raise Http404(_("Not found"))

    group = None
    if layer.group:
        try:
            group = GroupProfile.objects.get(slug=layer.group.name)
        except GroupProfile.DoesNotExist:
            group = None
    site_url = settings.SITEURL.rstrip('/') if settings.SITEURL.startswith('http') else settings.SITEURL

    register_event(request, 'view_metadata', layer)
    perms_list = list(
        layer.get_self_resource().get_user_perms(request.user)
        .union(layer.get_user_perms(request.user))
    )

    return render(request, template, context={
        "resource": layer,
        "perms_list": perms_list,
        "group": group,
        'SITEURL': site_url
    })


def layer_metadata_upload(
        request,
        layername,
        template='layers/layer_metadata_upload.html'):
    try:
        layer = _resolve_layer(
            request,
            layername,
            'base.change_resourcebase',
            _PERMISSION_MSG_METADATA)
    except PermissionDenied:
        return HttpResponse(_("Not allowed"), status=403)
    except Exception:
        raise Http404(_("Not found"))
    if not layer:
        raise Http404(_("Not found"))

    site_url = settings.SITEURL.rstrip('/') if settings.SITEURL.startswith('http') else settings.SITEURL
    return render(request, template, context={
        "resource": layer,
        "layer": layer,
        'SITEURL': site_url
    })


def layer_sld_upload(
        request,
        layername,
        template='layers/layer_style_upload.html'):
    try:
        layer = _resolve_layer(
            request,
            layername,
            'base.change_resourcebase',
            _PERMISSION_MSG_METADATA)
    except PermissionDenied:
        return HttpResponse(_("Not allowed"), status=403)
    except Exception:
        raise Http404(_("Not found"))
    if not layer:
        raise Http404(_("Not found"))

    site_url = settings.SITEURL.rstrip('/') if settings.SITEURL.startswith('http') else settings.SITEURL
    return render(request, template, context={
        "resource": layer,
        "layer": layer,
        'SITEURL': site_url
    })


def layer_sld_edit(
        request,
        layername,
        template='layers/layer_style_edit.html'):
    return layer_detail(request, layername, template)


@xframe_options_exempt
def layer_embed(
        request,
        layername,
        template='layers/layer_embed.html'):
    return layer_detail(request, layername, template)


@login_required
def layer_batch_metadata(request):
    return batch_modify(request, 'Layer')


def batch_permissions(request, model):
    Resource = None
    if model == 'Layer':
        Resource = Layer
    if not Resource or not request.user.is_superuser:
        raise PermissionDenied

    template = 'base/batch_permissions.html'
    ids = request.POST.get("ids")

    if "cancel" in request.POST or not ids:
        return HttpResponseRedirect(
            f'/admin/{model.lower()}s/{model.lower()}/'
        )

    if request.method == 'POST':
        form = BatchPermissionsForm(request.POST)
        if form.is_valid():
            _data = form.cleaned_data
            resources_names = []
            for resource in Resource.objects.filter(id__in=ids.split(',')):
                resources_names.append(resource.name)
            users_usernames = [_data['user'].username, ] if _data['user'] else None
            groups_names = [_data['group'].name, ] if _data['group'] else None
            if users_usernames and 'AnonymousUser' in users_usernames and \
                    (not groups_names or 'anonymous' not in groups_names):
                if not groups_names:
                    groups_names = []
                groups_names.append('anonymous')
            if groups_names and 'anonymous' in groups_names and \
                    (not users_usernames or 'AnonymousUser' not in users_usernames):
                if not users_usernames:
                    users_usernames = []
                users_usernames.append('AnonymousUser')
            delete_flag = _data['mode'] == 'unset'
            permissions_names = _data['permission_type']
            if permissions_names:
                try:
                    set_permissions.apply_async((
                        permissions_names,
                        resources_names,
                        users_usernames,
                        groups_names,
                        delete_flag))
                except set_permissions.OperationalError as exc:
                    celery_logger.exception('Sending task raised: %r', exc)
            return HttpResponseRedirect(
                f'/admin/{model.lower()}s/{model.lower()}/'
            )
        return render(
            request,
            template,
            context={
                'form': form,
                'ids': ids,
                'model': model,
            }
        )

    form = BatchPermissionsForm(
        {
            'permission_type': ('r', ),
            'mode': 'set'
        })
    return render(
        request,
        template,
        context={
            'form': form,
            'ids': ids,
            'model': model,
        }
    )


@login_required
def layer_batch_permissions(request):
    return batch_permissions(request, 'Layer')


def layer_view_counter(layer_id, viewer):
    _l = Layer.objects.get(id=layer_id)
    _u = get_user_model().objects.get(username=viewer)
    _l.view_count_up(_u, do_local=True)


class LayerAutocomplete(autocomplete.Select2QuerySetView):

    # Overriding both result label methods to ensure autocomplete labels display without 'geonode:' prefix
    def get_selected_result_label(self, result):
        """Return the label of a selected result."""
        return self.get_result_label(result)

    def get_result_label(self, result):
        """Return the label of a selected result."""
        return str(result.title)

    def get_queryset(self):
        request = self.request
        permitted = get_objects_for_user(
            request.user,
            'base.view_resourcebase')
        qs = Layer.objects.all().filter(id__in=permitted)

        if self.q:
            qs = qs.filter(title__icontains=self.q)

        return get_visible_resources(
            qs,
            request.user if request else None,
            admin_approval_required=settings.ADMIN_MODERATE_UPLOADS,
            unpublished_not_visible=settings.RESOURCE_PUBLISHING,
            private_groups_not_visibile=settings.GROUP_PRIVATE_RESOURCES)<|MERGE_RESOLUTION|>--- conflicted
+++ resolved
@@ -17,13 +17,11 @@
 # along with this program. If not, see <http://www.gnu.org/licenses/>.
 #
 #########################################################################
-<<<<<<< HEAD
 from geonode.upload.upload import UploaderSession
-=======
 from geonode.layers.metadata import parse_metadata
 from geonode.upload.upload import _update_layer_with_xml_info
+from geonode.geoserver.helpers import set_layer_style
 import tempfile
->>>>>>> 083b22fc
 import re
 import os
 import json
@@ -75,18 +73,16 @@
 from geonode.layers.forms import (
     LayerForm,
     LayerUploadForm,
-    LayerAttributeForm)
+    LayerAttributeForm,
+    NewLayerUploadForm)
 from geonode.layers.models import (
     Layer,
     Attribute)
 from geonode.layers.utils import (
     get_files,
     gs_handle_layer,
-<<<<<<< HEAD
-=======
     is_sld_upload_only,
     is_xml_upload_only,
->>>>>>> 083b22fc
     validate_input_source)
 from geonode.maps.models import Map
 from geonode.services.models import Service
@@ -232,11 +228,6 @@
     return render(request, template, context=ctx)
 
 
-<<<<<<< HEAD
-def layer_upload_handle_post(request, template):
-    return HttpResponse(
-        json.dumps({}),
-=======
 def layer_upload_metadata(request):
     out = {}
     errormsgs = []
@@ -347,7 +338,6 @@
 
     return HttpResponse(
         json.dumps(body),
->>>>>>> 083b22fc
         content_type='application/json',
         status=500)
 
