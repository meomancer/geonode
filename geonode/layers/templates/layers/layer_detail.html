--- conflicted
+++ resolved
@@ -196,11 +196,12 @@
               <li><a href="{% url "layer_metadata" resource.service_typename %}">{% trans "Edit Metadata" %}</a></li>  
               {% endif %}             
               {% if GEOSERVER_BASE_URL %}
-<<<<<<< HEAD
                 {% get_obj_perms request.user for resource.layer as "layer_perms" %}
                 {% if "change_layer_style" in layer_perms %}
                 <li><a href="{% url "layer_style_manage" resource.service_typename %}">{% trans "Manage Styles" %}</a></li>
-                <li><a class="style-edit" href="#">{% trans "Edit Styles" %}</a></li>
+                  {% if preview == 'geoext' %}
+                  <li><a class="style-edit" href="#">{% trans "Edit Styles" %}</a></li>
+                  {% endif %}
                 {% endif %}
               {% endif %}
               {% if "change_resourcebase" in perms %}
@@ -209,15 +210,6 @@
               {% if "delete_resourcebase" in perms %}
                 <li><a href="{% url "layer_remove" resource.service_typename %}">{% trans "Remove this Layer" %}</a></li>
               {% endif %}
-=======
-              <li><a href="{% url "layer_style_manage" resource.service_typename %}">{% trans "Manage Styles" %}</a></li>
-              {% if preview == 'geoext' %}
-              <li><a class="style-edit" href="#">{% trans "Edit Styles" %}</a></li>
-              {% endif %}
-              {% endif %}
-              <li><a href="{% url "layer_replace" resource.service_typename %}">{% trans "Replace this Layer" %}</a></li>
-              <li><a href="{% url "layer_remove" resource.service_typename %}">{% trans "Remove this Layer" %}</a></li>
->>>>>>> 6846060f
             </ul>
           </div>
           <div class="modal-footer">
