{% extends "layers/layer_base.html" %}
{% load geonode_auth %}
{% load i18n %}
{% load dialogos_tags %}
{% load agon_ratings_tags %}
{% load bootstrap_tags %}
{% load url from future %}
{% load base_tags %}

{% block title %}{{ layer.title|default:layer.typename }} — {{ block.super }}{% endblock %}

{% block head %}
{% include "layers/layer_map.html" %}
<style>
.arcgis-legend > li{
  text-align:right;
}
.arcgis-legend > li > img {
    padding-right: 25px;
}
</style>
{{ block.super }}
{% endblock %}


{% block body_class %}data{% endblock %}

{% block body_outer %}
  <div class="col-md-5">
    <h2 class="page-title">{{ layer.title|default:layer.typename }}</h2>
  </div>
  <div class="col-md-7 action-group">
    <div class="btn-group pull-right">
      <!-- download layer -->
      <div class="btn-group">
        <a class="btn btn-large btn-primary dropdown-toggle" data-toggle="dropdown" href="#">
          {% trans "Download Layer" %}
          <span class="caret"></span>
        </a>
        <ul class="dropdown-menu">
          {% for link in links %}
            <li><a href="{{ link.url }}">{% trans link.name %} <i class="icon-chevron-right"></i></a></li>
          {% endfor %}
        </ul>
      </div>
      <!-- download metadata -->
      <div class="btn-group">
        <a class="btn btn-large btn-primary dropdown-toggle" data-toggle="dropdown" href="#">
          {% trans "Download Metadata" %}
          <span class="caret"></span>
        </a>
        <ul class="dropdown-menu">
          {% for link in metadata %}
            <li><a href="{{ link.url }}">{{ link.name }} <i class="icon-chevron-right"></i></a></li>
          {% endfor %}
        </ul>
      </div>
      {% has_obj_perm user layer "layers.change_layer" as can_edit_layer %}
      {% if can_edit_layer %}
      <!-- edit layer dropdown -->
      <div class="btn-group">
        <a class="btn btn-large btn-info dropdown-toggle" data-toggle="dropdown" href="#">
          {% trans "Edit Layer" %}
          <span class="caret"></span>
        </a>
        <ul class="dropdown-menu">
          <!--li><a href="">Edit Layer Data <i class="icon-chevron-right"></i></a></li-->
          <li><a href="{% url "layer_metadata" layer.typename %}">{% trans "Edit Metadata" %} <i class="icon-chevron-right"></i></a></li>
          {% if GEONODE_SECURITY_ENABLED %}
            {% has_obj_perm user layer "layers.change_layer_permissions" as can_change_permissions %}
            {% if can_change_permissions %}
              <li><a href="#modal_perms" data-toggle="modal">{% trans "Edit Permissions" %} <i class="icon-chevron-right"></i></a></li>
            {% endif %}
          {% endif %}
          {% if GEOSERVER_BASE_URL %}
          <li><a href="{% url "layer_style_manage" layer.typename %}">{% trans "Manage Styles" %} <i class="icon-chevron-right"></i></a></li>
          <li><a class="style-edit" href="#">{% trans "Edit Styles" %} <i class="icon-chevron-right"></i></a></li>
          <li><a href="{% url "layer_replace" layer.typename %}">{% trans "Replace this Layer" %} <i class="icon-chevron-right"></i></a></li>
          <li><a href="{% url "layer_remove" layer.typename %}">{% trans "Remove this Layer" %} <i class="icon-chevron-right"></i></a></li>
          {% endif %}
        </ul>
      </div>
      {% endif %}
    </div>
  </div>
  <div class="col-md-12">
    <div id="embedded_map" class="mrg-btm">
        <div id="preview_map"></div>
    </div>
  </div>
  <div class="col-md-8">
    <div class="layer-actions">
      {% include "layers/_actions.html" %}
    </div>
    <div class="tab-content">

    {% include "base/resourcebase_info_panel.html" with resourcebase=layer %}

      <article id="attributes" class="tab-pane">
        {% if layer.attribute_set.all %}
            <table class="table table-striped table-bordered table-condensed">
              <thead>
                <tr>
                  <th>{% trans "Attribute Name" %}</th>
                  <th>{% trans "Range" %}</th>
                  <th>{% trans "Average" %}</th>
                  <th>{% trans "Median" %}</th>
                  <th>{% trans "Standard Deviation" %}</th>
                </tr>
              </thead>
              <tbody>
                {% for attribute in layer.attribute_set.all %}
                  <tr>
                    <td>{{ attribute }}</td>
                    {% if attribute.unique_values == "NA" %}
                    <td>{{ attribute.unique_values }}</td>
                    {% else %}
                    <td>
                      <select name="unique_values">
                      {% for value in attribute.unique_values_as_list %}
                        <option value="{{ value }}">{{ value }}</option>
                      {% endfor %}
                      </select>
                    </td>
                    {% endif %}
                    <td>{{ attribute.average|floatformat:"2" }}</td>
                    <td>{{ attribute.median|floatformat:"2" }}</td>
                    <td>{{ attribute.stddev|floatformat:"2" }}</td>
                  </tr>
                {% endfor %}
              </tbody>
            </table>
        {% endif %}
      </article>
      {% block social_links %}
      {% include "social_links.html" %}
      {% endblock %}
      <!--article id="flag" class="tab-pane">
        <p>Flag this Layer</p>
      </article-->
      <article id="comments" class="tab-pane">
        {% with layer as obj %}
          {% include "_comments.html" %}
        {% endwith %}
      </article>
      <article id="rate" class="tab-pane">
        <!-- TODO: Move this to a reusable template snippet -->
        {% if request.user.is_authenticated %}
        <h3>{% trans "Rate this layer" %}</h3>
        {% user_rating request.user layer "layer" as user_layer_rating %}
        <div id="user_rating" class="category-layer"></div>
        {% endif %}
        <h3>{% trans 'Average Rating' %}</h3>
        {% overall_rating layer "layer" as layer_rating %}
        {% num_ratings layer as num_votes %}
        <div class="overall_rating" style="float:left" data-rating="{{ layer_rating }}"></div> ({{num_votes}})
        
        <!-- TODO: Add display of who gave what rating based -->
      </article>
    </div>
  </div>
  <div class="col-md-4">
    
    {% if layer.get_legend %}
<div class="well">
	<!-- Need to make this based on a listener -->

	<h2>{%trans "Legend" %}</h2>
	<p>{{ style.sld_title }}</p>
    {% if layer.get_legend.link_type == 'image' %}
	<p><img src="{{ layer.get_legend.url }}"></p>
    {% else %}
    <div id='legend_placeholder'>
    </div>
    {% endif %}
    </div>
    {% endif %}

    <div class="well">
        <h2>{% trans "Maps using this layer" %}</h2>
        {% if layer.maps %}
        <p>{% trans "List of maps using this layer:" %}</p>
        {% endif %}
        <ul class="unstyled space">
          {% for maplayer in layer.maps %} 
            <li><a href="{{ maplayer.map.get_absolute_url }}">{{ maplayer.map.title }}</a></li>
          {% empty %}
            <li>{% trans "This layer is not currently used in any maps." %}</li>
          {% endfor %}
        </ul>
    </div>
    {% if documents.count > 0 %}
    <div class="well">
        <h2>{% trans "Documents related to this layer" %}</h2>
        <p>{% trans "List of documents related to this layer:" %}</p>
        <ul class="unstyled space">
          {% for document in documents %} 
            <li><a href="{{ document.get_absolute_url }}">{{ document.title }}</a></li>
          {% endfor %}
        </ul>
    </div>
    {% endif %}
    <div class="well">
        <h2>{% trans "Create a map using this layer" %}</h2>
        <p>{% trans "Click the button below to generate a new map based on this layer." %}</p>
        <a href="{% url "new_map" %}?layer={{layer.typename}}" class="btn btn-large">{% trans "Create a Map" %}</a>
    </div>
    {% if GEONODE_SECURITY_ENABLED %}
    {% has_obj_perm user layer "layers.change_layer_permissions" as can_change_permissions %}
    {% if can_change_permissions %}
    <div class="well">
        <h2>{% trans "Permissions" %}</h2>
        <p>{% trans "Click the button below to change the permissions of this layer." %}</p>
        <p><a href="#modal_perms" data-toggle="modal" class="btn btn-large">{% trans "Change Layer Permissions" %}</a></p>
    </div>
    {% endif %}
    {% endif %}
    {% if user.is_authenticated %}
    <div class="well">
        <h2>{% trans "Styles" %}</h2>
        <p>{% trans "The following styles are associated with this layer. Choose a style to view it in the preview map." %}</p>
        <ul class="unstyled space">
          {% for style in layer.styles.all %}
            <li>
                {% if layer.default_style == style %}
                    <input type="radio" checked name="style" id="{{ style.name }}" value="{{ style.title }}"/>
                    (default style)
                {% else %}
                    <input type="radio" name="style" id="{{ style.name }}" value="{{ style.title }}"/>
                {% endif %}
                <a href="{{ GEOSERVER_BASE_URL }}styles/{{ style.name }}.sld" >{{ style.sld_title }}</a>
            </li>
          {% empty %}
            <li>{% trans "No styles associated with this layer" %}</li>
          {% endfor %}
        </ul>
    </div>
    {% endif %}
    <div class="well">
      <h2>{% trans "About" %}</h2>
      {% if layer.owner.profile == layer.poc and layer.owner.profile == layer.metadata_author %}
          <p>{% trans "Layer Owner, Point of Contact, Metadata Author" %}</p>
          {% with layer.owner.profile as profile %}
            {% include "people/_profile_about_item.html" %}
          {% endwith %}
      {% else %}
          <p>{% trans "Layer Owner" %}</p>
          {% with layer.owner.profile as profile %}
            {% include "people/_profile_about_item.html" %}
          {% endwith %}
          <p>{% trans "Point of Contact" %}</p>
          {% with layer.poc as profile %}
            {% include "people/_profile_about_item.html" %}
          {% endwith %}
          <p>{% trans "Metadata Author" %}</p>
          {% with layer.metadata_author as profile %}
            {% include "people/_profile_about_item.html" %}
          {% endwith %}
      {% endif %}
    </div>
  </aside>
  {% if GEONODE_SECURITY_ENABLED %}   
  {% include "_permissions_form.html" %}
  {% endif %}
{% endblock %}
{% block extra_script %}
    {% if request.user.is_authenticated %}
        {% user_rating_js request.user layer "layer" %}
    {% else %}
      {% overall_rating layer 'layer' as the_layer_rating %}
    {% endif %}
    <script type="text/javascript">
    $(function() {
        $('div.overall_rating').raty({
            half: true,
            readOnly: true,
            start: $('div.overall_rating').data('rating'),
            path: "{{ STATIC_URL }}lib/img/"
            {% if not request.user.is_authenticated %},
            score: {{ the_layer_rating }}
            {% endif %}
        });
        var activeTab = $('[href=' + location.hash + ']');
        activeTab && activeTab.tab('show');
    });
       $("#comment_submit_btn").click(function(event) {
            $.ajax({
              type: "POST",
              url: $("#form_post_comment").attr('action'),
              data: $("#form_post_comment").serialize(),
              success: function() {
                $('#form_post_comment_div').modal('hide');
                $('#comments_section').load(window.location.pathname + ' #comments_section', 
                		function(){$(this).children().unwrap()})
              }
            });
            return false;
<<<<<<< HEAD
          });        
    </script>
    {% if GEONODE_SECURITY_ENABLED %}
=======
          });

    {% if layer.get_legend.link_type == 'json' %}
    $.getJSON('{{layer.get_legend_url}}', function (data) {
        var legend = data.layers[0].legend;
        var items = [];
        $.each(legend, function (key, dvalue) {
            items.push('<li><img src="data:image/png;base64,' + dvalue.imageData + '">'+dvalue.label+'</li>');
        });

        $('<ul/>', {
            'class': 'arcgis-legend',
            html: items.join('')

        }).appendTo('#legend_placeholder');

    });
    {% endif %}
        </script>
    {% if GS_SECURITY_ENABLED %}
>>>>>>> 895be906
    {% include "_permissions_form_js.html" %}
    {% endif %}
{% endblock extra_script %}<|MERGE_RESOLUTION|>--- conflicted
+++ resolved
@@ -295,11 +295,6 @@
               }
             });
             return false;
-<<<<<<< HEAD
-          });        
-    </script>
-    {% if GEONODE_SECURITY_ENABLED %}
-=======
           });
 
     {% if layer.get_legend.link_type == 'json' %}
@@ -319,8 +314,7 @@
     });
     {% endif %}
         </script>
-    {% if GS_SECURITY_ENABLED %}
->>>>>>> 895be906
+    {% if GEONODE_SECURITY_ENABLED %}
     {% include "_permissions_form_js.html" %}
     {% endif %}
 {% endblock extra_script %}