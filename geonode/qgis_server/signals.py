--- conflicted
+++ resolved
@@ -5,10 +5,6 @@
 from django.db.models import signals
 from django.core.urlresolvers import reverse
 from django.conf import settings
-<<<<<<< HEAD
-from django.template.loader import render_to_string
-=======
->>>>>>> 2f7aa87e
 
 from geonode.qgis_server.models import QGISServerLayer
 from geonode.base.models import ResourceBase, Link
@@ -119,72 +115,6 @@
                 )
             )
 
-<<<<<<< HEAD
-    # Create the QGIS project. As we can't use the QGIS API in geonode, we
-    # use a QGIS project as a template.
-    # Open the QML
-    basename, _ = os.path.splitext(qgis_layer.base_layer_path)
-    qml_file_path = '%s.qml' % basename
-
-    template_items = {
-        # Use for the vector rendering
-        'renderer_v2': '',
-
-        # Use for the raster rendering
-        'pipe': '',
-
-        # Other XML tags needed in the QGIS project
-        'customproperties': '',
-        'edittypes': '',
-        'labeling': '',
-        'blendMode': '',
-        'featureBlendMode': '',
-        'layerTransparency': '',
-        'displayfield': '',
-        'label': '',
-        'labelattributes': '',
-    }
-
-    if instance.is_vector():
-        template_items['provider'] = (
-            '<provider encoding="System">ogr</provider>')
-        template_items['geometry_type'] = 'vector'
-    else:
-        template_items['provider'] = (
-            '<provider encoding="System">gdal</provider>')
-        template_items['geometry_type'] = 'raster'
-
-    if os.path.exists(qml_file_path):
-        map_layer_qml = etree.parse(qml_file_path)
-
-        for xml in template_items.keys():
-            item = map_layer_qml.find(xml.replace('_', '-'))
-            if item is not None:
-                template_items[xml] = etree.tostring(
-                    item, encoding='utf8', method='xml', xml_declaration=False)
-
-    template_items['layer_id'] = instance.name
-    template_items['layer_name'] = instance.name
-    template_items['layer_source'] = qgis_layer.base_layer_path
-
-    # Bounding box
-    template_items['x_min'] = instance.resourcebase_ptr.bbox_x0
-    template_items['x_max'] = instance.resourcebase_ptr.bbox_x1
-    template_items['y_min'] = instance.resourcebase_ptr.bbox_y0
-    template_items['y_max'] = instance.resourcebase_ptr.bbox_y1
-
-    # Render the QGIS project template
-    qgis_project_xml = render_to_string('qgis_project.qgs', template_items)
-
-    # Write the project to a .qgs file.
-    qgis_project_file_path = '%s.qgs' % basename
-    f = open(qgis_project_file_path, 'w')
-    f.write(qgis_project_xml)
-    f.close()
-    logger.debug('QGIS project created: %s' % qgis_project_file_path)
-
-=======
->>>>>>> 2f7aa87e
     tile_url = reverse(
             'qgis-server-tile',
             kwargs={'layername': instance.name, 'x': 5678, 'y':910, 'z': 1234})
