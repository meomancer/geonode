#########################################################################
#
# Copyright (C) 2012 OpenPlans
#
# This program is free software: you can redistribute it and/or modify
# it under the terms of the GNU General Public License as published by
# the Free Software Foundation, either version 3 of the License, or
# (at your option) any later version.
#
# This program is distributed in the hope that it will be useful,
# but WITHOUT ANY WARRANTY; without even the implied warranty of
# MERCHANTABILITY or FITNESS FOR A PARTICULAR PURPOSE. See the
# GNU General Public License for more details.
#
# You should have received a copy of the GNU General Public License
# along with this program. If not, see <http://www.gnu.org/licenses/>.
#
#########################################################################

from django.conf.urls import include, patterns, url
from django.conf import settings
from django.contrib.staticfiles.urls import staticfiles_urlpatterns
from django.conf.urls.static import static
from geonode.sitemap import LayerSitemap, MapSitemap
import geonode.proxy.urls
import geonode.signals

# Uncomment the next two lines to enable the admin:
from django.contrib import admin
admin.autodiscover()

js_info_dict = {
    'domain': 'djangojs',
    'packages': ('geonode',)
}

sitemaps = {
    "layer": LayerSitemap,
    "map": MapSitemap
}

urlpatterns = patterns('',

    # Static pages
    url(r'^$', 'django.views.generic.simple.direct_to_template',
                {'template': 'index.html'}, name='home'),
    url(r'^help/$', 'django.views.generic.simple.direct_to_template',
                {'template': 'help.html'}, name='help'),
    url(r'^developer/$', 'django.views.generic.simple.direct_to_template',
                {'template': 'developer.html'}, name='dev'),

    # Layer views
    (r'^layers/', include('geonode.layers.urls')),

    # Map views
    (r'^maps/', include('geonode.maps.urls')),

    # Catalogue views
    (r'^catalogue/', include('geonode.catalogue.urls')),

    # Search views
    (r'^search/', include('geonode.search.urls')),

    # Social views
    (r'^accounts/', include('registration.urls')),
    (r'^profiles/', include('idios.urls')),
    (r'^people/', include('geonode.people.urls')),
    (r'^avatar/', include('avatar.urls')),
    #(r'^announcements/', include('announcements.urls')),
    #(r'^notifications/', include('notification.urls')),
    (r'^comments/', include('dialogos.urls')),
    (r'^ratings/', include('agon_ratings.urls')),
<<<<<<< HEAD
    (r'^relationships/', include('relationships.urls')),
    (r'^messages/', include('user_messages.urls')),
=======
    #(r'^activity/', include('actstream.urls')),
    #(r'^relationships/', include('relationships.urls')),
>>>>>>> 8c140b28

    # Accounts
    url(r'^accounts/ajax_login$', 'geonode.views.ajax_login',
                                       name='auth_ajax_login'),
    url(r'^accounts/ajax_lookup$', 'geonode.views.ajax_lookup',
                                       name='auth_ajax_lookup'),
    
    # Meta
    url(r'^lang\.js$', 'django.views.generic.simple.direct_to_template',
         {'template': 'lang.js', 'mimetype': 'text/javascript'}, name='lang'),
    url(r'^jsi18n/$', 'django.views.i18n.javascript_catalog',
                                  js_info_dict, name='jscat'),
    url(r'^sitemap\.xml$', 'django.contrib.sitemaps.views.sitemap',
                                  {'sitemaps': sitemaps}, name='sitemap'),
    (r'^i18n/', include('django.conf.urls.i18n')),
    (r'^admin/', include(admin.site.urls)),

    )

urlpatterns += geonode.proxy.urls.urlpatterns

# Serve static files
urlpatterns += staticfiles_urlpatterns()
urlpatterns += static(settings.MEDIA_URL, document_root=settings.MEDIA_ROOT)<|MERGE_RESOLUTION|>--- conflicted
+++ resolved
@@ -66,17 +66,13 @@
     (r'^profiles/', include('idios.urls')),
     (r'^people/', include('geonode.people.urls')),
     (r'^avatar/', include('avatar.urls')),
+    (r'^comments/', include('dialogos.urls')),
+    (r'^ratings/', include('agon_ratings.urls')),
     #(r'^announcements/', include('announcements.urls')),
     #(r'^notifications/', include('notification.urls')),
-    (r'^comments/', include('dialogos.urls')),
-    (r'^ratings/', include('agon_ratings.urls')),
-<<<<<<< HEAD
-    (r'^relationships/', include('relationships.urls')),
-    (r'^messages/', include('user_messages.urls')),
-=======
     #(r'^activity/', include('actstream.urls')),
     #(r'^relationships/', include('relationships.urls')),
->>>>>>> 8c140b28
+    #(r'^messages/', include('user_messages.urls')),
 
     # Accounts
     url(r'^accounts/ajax_login$', 'geonode.views.ajax_login',
