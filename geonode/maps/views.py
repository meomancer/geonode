--- conflicted
+++ resolved
@@ -83,11 +83,7 @@
     # and password for GeoServer's management user.
     from geonode.geoserver.helpers import (http_client,
                                            _render_thumbnail,
-<<<<<<< HEAD
-                                           _prepare_thumbanil_body_from_opts)
-=======
                                            _prepare_thumbnail_body_from_opts)
->>>>>>> d8046516
 elif check_ogc_backend(qgis_server.BACKEND_PACKAGE):
     from geonode.qgis_server.helpers import ogc_server_settings
     from geonode.utils import http_client
@@ -1363,11 +1359,7 @@
         try:
             image = None
             try:
-<<<<<<< HEAD
-                image = _prepare_thumbanil_body_from_opts(request.body)
-=======
                 image = _prepare_thumbnail_body_from_opts(request.body)
->>>>>>> d8046516
             except BaseException:
                 image = _render_thumbnail(request.body)
 
