# -*- coding: utf-8 -*-
#########################################################################
#
# Copyright (C) 2012 OpenPlans
#
# This program is free software: you can redistribute it and/or modify
# it under the terms of the GNU General Public License as published by
# the Free Software Foundation, either version 3 of the License, or
# (at your option) any later version.
#
# This program is distributed in the hope that it will be useful,
# but WITHOUT ANY WARRANTY; without even the implied warranty of
# MERCHANTABILITY or FITNESS FOR A PARTICULAR PURPOSE. See the
# GNU General Public License for more details.
#
# You should have received a copy of the GNU General Public License
# along with this program. If not, see <http://www.gnu.org/licenses/>.
#
#########################################################################

import math
import unicodedata
import logging

from urllib import urlencode

from django.contrib.auth.decorators import login_required
from django.contrib.auth.models import User
from django.core.exceptions import ObjectDoesNotExist
from django.core.exceptions import PermissionDenied
from django.core.urlresolvers import reverse
from django.http import HttpResponse, HttpResponseRedirect
from django.shortcuts import render_to_response, get_object_or_404
from django.conf import settings
from django.template import RequestContext
from django.utils.translation import ugettext as _
from django.utils import simplejson as json
from django.views.generic.list import ListView
from django.db.models import Q
from django.views.decorators.http import require_POST

from geonode.utils import _split_query, http_client
from geonode.layers.models import Layer, TopicCategory
from geonode.maps.models import Map, MapLayer
from geonode.utils import forward_mercator
from geonode.utils import DEFAULT_TITLE
from geonode.utils import DEFAULT_ABSTRACT
from geonode.utils import default_map_config
from geonode.utils import resolve_object
from geonode.maps.forms import MapForm
from geonode.people.models import Contact
from geonode.security.models import AUTHENTICATED_USERS, ANONYMOUS_USERS
from geonode.security.views import _perms_info

logger = logging.getLogger("geonode.maps.views")

_user, _password = settings.GEOSERVER_CREDENTIALS

DEFAULT_MAPS_SEARCH_BATCH_SIZE = 10
MAX_MAPS_SEARCH_BATCH_SIZE = 25

MAP_LEV_NAMES = {
    Map.LEVEL_NONE  : _('No Permissions'),
    Map.LEVEL_READ  : _('Read Only'),
    Map.LEVEL_WRITE : _('Read/Write'),
    Map.LEVEL_ADMIN : _('Administrative')
}

_PERMISSION_MSG_DELETE = _("You are not permitted to delete this map.")
_PERMISSION_MSG_GENERIC = _('You do not have permissions for this map.')
_PERMISSION_MSG_LOGIN = _("You must be logged in to save this map")
_PERMISSION_MSG_METADATA = _("You are not allowed to modify this map's metadata.")
_PERMISSION_MSG_VIEW = _("You are not allowed to view this map.")


def _resolve_map(request, id, permission='maps.change_map',
                 msg=_PERMISSION_MSG_GENERIC, **kwargs):
    '''
    Resolve the Map by the provided typename and check the optional permission.
    '''
    return resolve_object(request, Map, {'pk':id}, permission = permission,
                          permission_msg=msg, **kwargs)


def bbox_to_wkt(x0, x1, y0, y1, srid="4326"):
    return 'SRID='+srid+';POLYGON(('+x0+' '+y0+','+x0+' '+y1+','+x1+' '+y1+','+x1+' '+y0+','+x0+' '+y0+'))'


#### BASIC MAP VIEWS ####

class MapListView(ListView):

    map_filter = "last_modified"
    queryset = Map.objects.all()

    def __init__(self, *args, **kwargs):
        self.map_filter = kwargs.pop("map_filter", "last_modified")
        self.queryset = self.queryset.order_by("-{0}".format(self.map_filter))
        super(MapListView, self).__init__(*args, **kwargs)

    def get_context_data(self, **kwargs):
        kwargs.update({"map_filter": self.map_filter})
        return kwargs


def maps_category(request, slug, template='maps/map_list.html'):
    category = get_object_or_404(TopicCategory, slug=slug)
    map_list = category.map_set.all()
    return render_to_response(
        template,
        RequestContext(request, {
            "object_list": map_list,
            "layer_category": category
            }
        )
    )


def maps_tag(request, slug, template='maps/map_list.html'):
    map_list = Map.objects.filter(keywords__slug__in=[slug])
    return render_to_response(
        template,
        RequestContext(request, {
            "object_list": map_list,
            "map_tag": slug
            }
        )
    )


def map_detail(request, mapid, template='maps/map_detail.html'):
    '''
    The view that show details of each map
    '''
    map_obj = _resolve_map(request, mapid, 'maps.view_map', _PERMISSION_MSG_VIEW)

    config = map_obj.viewer_json()
    config = json.dumps(config)
    layers = MapLayer.objects.filter(map=map_obj.id)
    return render_to_response(template, RequestContext(request, {
        'config': config,
        'map': map_obj,
        'layers': layers,
        'permissions_json': json.dumps(_perms_info(map_obj, MAP_LEV_NAMES)),
    }))


@login_required
def map_metadata(request, mapid, template='maps/map_metadata.html'):
    '''
    The view that displays a form for
    editing map metadata
    '''
    map_obj = _resolve_map(request, mapid, msg=_PERMISSION_MSG_METADATA)

    if request.method == "POST":
        # Change metadata, return to map info page
        map_form = MapForm(request.POST, instance=map_obj, prefix="map")
        if map_form.is_valid():
            map_obj = map_form.save(commit=False)
            if map_form.cleaned_data["keywords"]:
                map_obj.keywords.add(*map_form.cleaned_data["keywords"])
            else:
                map_obj.keywords.clear()
            map_obj.save()

            return HttpResponseRedirect(reverse('map_detail', args=(map_obj.id,)))
    else:
        # Show form
        map_form = MapForm(instance=map_obj, prefix="map")

    return render_to_response(template, RequestContext(request, {
        "map": map_obj,
        "map_form": map_form
    }))


@login_required
def map_remove(request, mapid, template='maps/map_remove.html'):
    ''' Delete a map, and its constituent layers. '''
    map_obj = _resolve_map(request, mapid, 'maps.delete_map',
                           _PERMISSION_MSG_DELETE, permission_required=True)

    if request.method == 'GET':
        return render_to_response(template, RequestContext(request, {
            "map": map_obj
        }))

    elif request.method == 'POST':
        layers = map_obj.layer_set.all()
        for layer in layers:
            layer.delete()
        map_obj.delete()

        return HttpResponseRedirect(reverse("maps_browse"))


def map_embed(request, mapid=None, template='maps/map_embed.html'):
    if mapid is None:
        config = default_map_config()[0]
    else:
        map_obj = _resolve_map(request, mapid, 'maps.view_map')
        config = map_obj.viewer_json()
    return render_to_response(template, RequestContext(request, {
        'config': json.dumps(config)
    }))


#### MAPS VIEWER ####


def map_view(request, mapid, template='maps/map_view.html'):
    """
    The view that returns the map composer opened to
    the map with the given map ID.
    """
    map_obj = _resolve_map(request, mapid, 'maps.view_map', _PERMISSION_MSG_VIEW)

    config = map_obj.viewer_json()
    return render_to_response(template, RequestContext(request, {
        'config': json.dumps(config),
    }))


def map_view_js(request, mapid):
    map_obj = _resolve_map(request, mapid, 'maps.view_map')
    config = map.viewer_json()
    return HttpResponse(json.dumps(config), mimetype="application/javascript")


def map_json(request, mapid):
    if request.method == 'GET':
        map_obj = _resolve_map(request, mapid, 'maps.view_map')
        return HttpResponse(json.dumps(map_obj.viewer_json()))
    elif request.method == 'PUT':
        if not request.user.is_authenticated():
            return HttpResponse(
                _PERMISSION_MSG_LOGIN,
                status=401,
                mimetype="text/plain"
            )
        map_obj = _resolve_map(request, mapid, 'maps.change_map')
        try:
            map_obj.update_from_viewer(request.raw_post_data)

            return HttpResponse(
                "Map successfully updated.",
                mimetype="text/plain",
                status=204
            )
        except ValueError, e:
            return HttpResponse(
                "The server could not understand the request." + str(e),
                mimetype="text/plain",
                status=400
            )

#### NEW MAPS ####

def new_map(request, template='maps/map_view.html'):
    config = new_map_config(request)
    if isinstance(config, HttpResponse):
        return config
    else:
        return render_to_response(template, RequestContext(request, {
            'config': config,
        }))


def new_map_json(request):
    if request.method == 'GET':
        config = new_map_config(request)
        if isinstance(config, HttpResponse):
            return config
        else:
            return HttpResponse(config)

    elif request.method == 'POST':
        if not request.user.is_authenticated():
            return HttpResponse(
                   'You must be logged in to save new maps',
                   mimetype="text/plain",
                   status=401
            )

        map_obj = Map(owner=request.user, zoom=0,
                      center_x=0, center_y=0)
        map_obj.save()
        map_obj.set_default_permissions()
        try:
            map_obj.update_from_viewer(request.raw_post_data)
        except ValueError, e:
            return HttpResponse(str(e), status=400)
        else:
            response = HttpResponse('', status=201)
            response['Location'] = map_obj.id
            return response
    else:
        return HttpResponse(status=405)

def new_map_config(request):
    '''
    View that creates a new map.

    If the query argument 'copy' is given, the inital map is
    a copy of the map with the id specified, otherwise the
    default map configuration is used.  If copy is specified
    and the map specified does not exist a 404 is returned.
    '''
    DEFAULT_MAP_CONFIG, DEFAULT_BASE_LAYERS = default_map_config()

    if request.method == 'GET' and 'copy' in request.GET:
        mapid = request.GET['copy']
        map_obj = _resolve_map(request, mapid, 'maps.view_map')

        map_obj.abstract = DEFAULT_ABSTRACT
        map_obj.title = DEFAULT_TITLE
        if request.user.is_authenticated(): map_obj.owner = request.user
        config = map_obj.viewer_json()
        del config['id']
    else:
        if request.method == 'GET':
            params = request.GET
        elif request.method == 'POST':
            params = request.POST
        else:
            return HttpResponse(status=405)

        if 'layer' in params:
            bbox = None
            map_obj = Map(projection="EPSG:900913")
            layers = []
            for layer_name in params.getlist('layer'):
                try:
                    layer = Layer.objects.get(typename=layer_name)
                except ObjectDoesNotExist:
                    # bad layer, skip
                    continue

                if not request.user.has_perm('maps.view_layer', obj=layer):
                    # invisible layer, skip inclusion
                    continue

                layer_bbox = layer.bbox
                # assert False, str(layer_bbox)
                if bbox is None:
                    bbox = list(layer_bbox[0:4])
                else:
                    bbox[0] = min(bbox[0], layer_bbox[0])
                    bbox[1] = max(bbox[1], layer_bbox[1])
                    bbox[2] = min(bbox[2], layer_bbox[2])
                    bbox[3] = max(bbox[3], layer_bbox[3])

                layers.append(MapLayer(
                    map = map_obj,
                    name = layer.typename,
                    ows_url = settings.GEOSERVER_BASE_URL + "wms",
                    layer_params=json.dumps( layer.attribute_config()),
                    visibility = True
                ))

            if bbox is not None:
                minx, maxx, miny, maxy = [float(c) for c in bbox]
                x = (minx + maxx) / 2
                y = (miny + maxy) / 2

                center = forward_mercator((x, y))
                if center[1] == float('-inf'):
                    center[1] = 0

                if maxx == minx:
                    width_zoom = 15
                else:
                    width_zoom = math.log(360 / (maxx - minx), 2)
                if maxy == miny:
                    height_zoom = 15
                else:
                    height_zoom = math.log(360 / (maxy - miny), 2)

                map_obj.center_x = center[0]
                map_obj.center_y = center[1]
                map_obj.zoom = math.ceil(min(width_zoom, height_zoom))


            config = map_obj.viewer_json(*(DEFAULT_BASE_LAYERS + layers))
            config['fromLayer'] = True
        else:
            config = DEFAULT_MAP_CONFIG
    return json.dumps(config)


#### MAPS DOWNLOAD ####

@login_required
def map_download(request, mapid, template='maps/map_download.html'):
    """
    Download all the layers of a map as a batch
    XXX To do, remove layer status once progress id done
    This should be fix because
    """
    mapObject = _resolve_map(request, mapid, 'maps.view_map')

    map_status = dict()
    if request.method == 'POST':
        url = "%srest/process/batchDownload/launch/" % settings.GEOSERVER_BASE_URL

        def perm_filter(layer):
            return request.user.has_perm('maps.view_layer', obj=layer)

        mapJson = mapObject.json(perm_filter)

        resp, content = http_client.request(url, 'POST', body=mapJson)

        if resp.status not in (400, 404, 417):
            map_status = json.loads(content)
            request.session["map_status"] = map_status
        else:
            pass # XXX fix

    locked_layers = []
    remote_layers = []
    downloadable_layers = []

    for lyr in mapObject.layer_set.all():
        if lyr.group != "background":
            if not lyr.local:
                remote_layers.append(lyr)
            else:
                ownable_layer = Layer.objects.get(typename=lyr.name)
                if not request.user.has_perm('maps.view_layer', obj=ownable_layer):
                    locked_layers.append(lyr)
                else:
                    downloadable_layers.append(lyr)

    return render_to_response(template, RequestContext(request, {
         "map_status" : map_status,
         "map" : mapObject,
         "locked_layers": locked_layers,
         "remote_layers": remote_layers,
         "downloadable_layers": downloadable_layers,
         "geoserver" : settings.GEOSERVER_BASE_URL,
         "site" : settings.SITEURL
    }))


def map_download_check(request):
    """
    this is an endpoint for monitoring map downloads
    """
    try:
        layer = request.session["map_status"]
        if type(layer) == dict:
            url = "%srest/process/batchDownload/status/%s" % (settings.GEOSERVER_BASE_URL,layer["id"])
            resp,content = http_client.request(url,'GET')
            status= resp.status
            if resp.status == 400:
                return HttpResponse(content="Something went wrong",status=status)
        else:
            content = "Something Went wrong"
            status  = 400
    except ValueError:
        # TODO: Is there any useful context we could include in this log?
        logger.warn("User tried to check status, but has no download in progress.")
    return HttpResponse(content=content,status=status)

def map_wmc(request, mapid, template="maps/wmc.xml"):
    """Serialize an OGC Web Map Context Document (WMC) 1.1"""

    mapObject = _resolve_map(request, mapid, 'maps.view_map')

    return render_to_response(template, RequestContext(request, {
        'map': mapObject,
        'siteurl': settings.SITEURL,
    }), mimetype='text/xml')

#### MAPS PERMISSIONS ####


def map_set_permissions(m, perm_spec):
    if "authenticated" in perm_spec:
        m.set_gen_level(AUTHENTICATED_USERS, perm_spec['authenticated'])
    if "anonymous" in perm_spec:
        m.set_gen_level(ANONYMOUS_USERS, perm_spec['anonymous'])
    users = [n[0] for n in perm_spec['users']]
    m.get_user_levels().exclude(user__username__in = users + [m.owner]).delete()
    for username, level in perm_spec['users']:
        user = User.objects.get(username=username)
        m.set_user_level(user, level)


@require_POST
def map_permissions(request, mapid):
    try:
        map_obj = _resolve_map(request, mapid, 'maps.change_map_permissions')
    except PermissionDenied:
        # we are handling this differently for the client
        return HttpResponse(
            'You are not allowed to change permissions for this map',
            status=401,
            mimetype='text/plain'
        )


    spec = json.loads(request.raw_post_data)
    map_set_permissions(map_obj, spec)

    _perms = {
        Layer.LEVEL_READ: Map.LEVEL_READ,
        Layer.LEVEL_WRITE: Map.LEVEL_WRITE,
        Layer.LEVEL_ADMIN: Map.LEVEL_ADMIN,
    }

    def perms(x):
        return _perms.get(x, Map.LEVEL_NONE)

    if "anonymous" in spec:
        map_obj.set_gen_level(ANONYMOUS_USERS, perms(spec['anonymous']))
    if "authenticated" in spec:
        map_obj.set_gen_level(AUTHENTICATED_USERS, perms(spec['authenticated']))
    users = [n for (n, p) in spec["users"]]
    map_obj.get_user_levels().exclude(user__username__in = users + [map_obj.owner]).delete()
    for username, level in spec['users']:
        user = User.objects.get(username = username)
        map_obj.set_user_level(user, perms(level))

    return HttpResponse(
        json.dumps({'success': True}),
        status=200,
        mimetype='text/plain'
    )


def _map_fix_perms_for_editor(info):
    perms = {
        Map.LEVEL_READ: Layer.LEVEL_READ,
        Map.LEVEL_WRITE: Layer.LEVEL_WRITE,
        Map.LEVEL_ADMIN: Layer.LEVEL_ADMIN,
    }

    def fix(x): return perms.get(x, "_none")

    info[ANONYMOUS_USERS] = fix(info[ANONYMOUS_USERS])
    info[AUTHENTICATED_USERS] = fix(info[AUTHENTICATED_USERS])
    info['users'] = [(u, fix(level)) for u, level in info['users']]

    return info


#### MAPS SEARCHING ####


def maps_search_page(request, template='maps/map_search.html'):
    # for non-ajax requests, render a generic search page

    if request.method == 'GET':
        params = request.GET
    elif request.method == 'POST':
        params = request.POST
    else:
        return HttpResponse(status=405)

    return render_to_response(template, RequestContext(request, {
        'init_search': json.dumps(params or {}),
         "site" : settings.SITEURL
    }))


def maps_search(request):
    """
    handles a basic search for maps using the Catalogue.

    the search accepts:
    q - general query for keywords across all fields
    start - skip to this point in the results
    limit - max records to return
    sort - field to sort results on
    dir - ASC or DESC, for ascending or descending order

    for ajax requests, the search returns a json structure
    like this:

    {
    'total': <total result count>,
    'next': <url for next batch if exists>,
    'prev': <url for previous batch if exists>,
    'query_info': {
        'start': <integer indicating where this batch starts>,
        'limit': <integer indicating the batch size used>,
        'q': <keywords used to query>,
    },
    'rows': [
      {
        'title': <map title,
        'abstract': '...',
        'detail' : <url geonode detail page>,
        'owner': <name of the map's owner>,
        'owner_detail': <url of owner's profile page>,
        'last_modified': <date and time of last modification>
      },
      ...
    ]}
    """
    if request.method == 'GET':
        params = request.GET
    elif request.method == 'POST':
        params = request.POST
    else:
        return HttpResponse(status=405)

    # grab params directly to implement defaults as
    # opposed to panicy django forms behavior.
    query = params.get('q', '')
    try:
        start = int(params.get('start', '0'))
    except Exception:
        start = 0

    try:
        limit = min(int(params.get('limit', DEFAULT_MAPS_SEARCH_BATCH_SIZE)),
                    MAX_MAPS_SEARCH_BATCH_SIZE)
    except Exception:
        limit = DEFAULT_MAPS_SEARCH_BATCH_SIZE


    sort_field = params.get('sort', u'')
    sort_field = unicodedata.normalize('NFKD', sort_field).encode('ascii','ignore')
    sort_dir = params.get('dir', 'ASC')
    result = _maps_search(query, start, limit, sort_field, sort_dir)

    result['success'] = True
    return HttpResponse(json.dumps(result), mimetype="application/json")


def _maps_search(query, start, limit, sort_field, sort_dir):

    keywords = _split_query(query)

    map_query = Map.objects
    for keyword in keywords:
        map_query = map_query.filter(
              Q(title__icontains=keyword)
            | Q(abstract__icontains=keyword))

    if sort_field:
        order_by = ("" if sort_dir == "ASC" else "-") + sort_field
        map_query = map_query.order_by(order_by)

    maps_list = []

    for m in map_query.all()[start:start+limit]:
        try:
            owner_name = Contact.objects.get(user=m.owner).name
        except Exception:
            owner_name = m.owner.first_name + " " + m.owner.last_name

        mapdict = {
            'id' : m.id,
            'title' : m.title,
            'abstract' : m.abstract,
            'detail' : reverse('map_detail', args=(m.id,)),
            'owner' : owner_name,
            'owner_detail' : reverse('profile_detail', args=(m.owner.username,)),
            'last_modified' : m.last_modified.isoformat()
            }
        maps_list.append(mapdict)

    result = {'rows': maps_list,
              'total': map_query.count()}

    result['query_info'] = {
        'start': start,
        'limit': limit,
        'q': query
    }
    if start > 0:
        prev = max(start - limit, 0)
        params = urlencode({'q': query, 'start': prev, 'limit': limit})
        result['prev'] = reverse('maps_search') + '?' + params

    next_page = start + limit + 1
    if next_page < map_query.count():
        params = urlencode({'q': query, 'start': next - 1, 'limit': limit})
        result['next'] = reverse('maps_search') + '?' + params
<<<<<<< HEAD

    return result
=======
    
    return result


def maplayer_attributes(request, layername):
    #Return custom layer attribute labels/order in JSON format
    layer = Layer.objects.get(typename=layername)
    return HttpResponse(json.dumps(layer.attribute_config()), mimetype="application/json")
>>>>>>> 05f91165
<|MERGE_RESOLUTION|>--- conflicted
+++ resolved
@@ -681,16 +681,11 @@
     if next_page < map_query.count():
         params = urlencode({'q': query, 'start': next - 1, 'limit': limit})
         result['next'] = reverse('maps_search') + '?' + params
-<<<<<<< HEAD
-
-    return result
-=======
-    
+
     return result
 
 
 def maplayer_attributes(request, layername):
     #Return custom layer attribute labels/order in JSON format
     layer = Layer.objects.get(typename=layername)
-    return HttpResponse(json.dumps(layer.attribute_config()), mimetype="application/json")
->>>>>>> 05f91165
+    return HttpResponse(json.dumps(layer.attribute_config()), mimetype="application/json")