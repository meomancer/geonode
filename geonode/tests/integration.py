#########################################################################
#
# Copyright (C) 2012 OpenPlans
#
# This program is free software: you can redistribute it and/or modify
# it under the terms of the GNU General Public License as published by
# the Free Software Foundation, either version 3 of the License, or
# (at your option) any later version.
#
# This program is distributed in the hope that it will be useful,
# but WITHOUT ANY WARRANTY; without even the implied warranty of
# MERCHANTABILITY or FITNESS FOR A PARTICULAR PURPOSE. See the
# GNU General Public License for more details.
#
# You should have received a copy of the GNU General Public License
# along with this program. If not, see <http://www.gnu.org/licenses/>.
#
#########################################################################

import os
import urllib2
from urlparse import urljoin
from urllib import urlencode
import json
import urllib
import urllib2
import datetime
import time

from django.conf import settings
from django.core.exceptions import ObjectDoesNotExist
from django.core.management import call_command
from django.test import Client
from django.test import LiveServerTestCase as TestCase
from django.core.urlresolvers import reverse

from geoserver.catalog import FailedRequestError

from geonode.security.models import *
from geonode.layers.models import Layer
from geonode.layers.views import layer_set_permissions
from geonode import GeoNodeException
from geonode.layers.utils import (
    upload,
    file_upload,
    save
)
from geonode.utils import http_client
from .utils import check_layer, get_web_page

from geonode.maps.utils import *

from geonode.gs_helpers import cascading_delete, fixup_style
import gisdata

import zipfile

LOGIN_URL= "/accounts/login/"

import logging
logging.getLogger("south").setLevel(logging.INFO)

class GeoNodeCoreTest(TestCase):
    """Tests geonode.security app/module
    """

    def setUp(self):
        pass

    def tearDown(self):
        pass

class GeoNodeProxyTest(TestCase):
    """Tests geonode.proxy app/module
    """

    def setUp(self):
        pass

    def tearDown(self):
        pass


class NormalUserTest(TestCase):
    """
    Tests GeoNode functionality for non-administrative users
    """

    def setUp(self):
        call_command('loaddata', 'sample_admin', verbosity=0)

    def tearDown(self):
        pass

    def test_layer_upload(self):
        """ Try uploading a layer and verify that the user can administrate
        his own layer despite not being a site administrator.
        """

        from django.contrib.auth.models import User

        client = Client()
        client.login(username='norman', password='norman')

        #TODO: Would be nice to ensure the name is available before
        #running the test...
        norman = User.objects.get(username="norman")
        saved_layer = save("san_andres_y_providencia_poi_by_norman",
             os.path.join(gisdata.VECTOR_DATA, "san_andres_y_providencia_poi.shp"),
             norman,
             overwrite=False,
             abstract="Schools which are in Lembang",
             title="Lembang Schools",
             permissions={'users': []}
        )

        url = reverse('layer_metadata', args=[saved_layer.typename])
        resp = client.get(url)
        self.assertEquals(resp.status_code, 200)


class GeoNodeMapTest(TestCase):
    """Tests geonode.maps app/module
    """

    def setUp(self):
        call_command('loaddata', 'sample_admin', verbosity=0)

    def tearDown(self):
        pass

    # geonode.maps.utils

    def test_layer_upload(self):
        """Test that layers can be uploaded to running GeoNode/GeoServer
        """
        layers = {}
        expected_layers = []
        not_expected_layers = []

        for filename in os.listdir(gisdata.GOOD_DATA):
            basename, extension = os.path.splitext(filename)
            if extension.lower() in ['.tif', '.shp', '.zip']:
                expected_layers.append(os.path.join(gisdata.GOOD_DATA, filename))

        for filename in os.listdir(gisdata.BAD_DATA):
            not_expected_layers.append(
                                    os.path.join(gisdata.BAD_DATA, filename)
                                       )
        uploaded = upload(gisdata.DATA_DIR, console=None)

        for item in uploaded:
            errors = 'error' in item
            if errors:
                # should this file have been uploaded?
                if item['file'] in not_expected_layers:
                    continue
                else:
                    msg = ('Could not upload file "%s", '
                           'and it is not in %s' % (
                           item['file'], not_expected_layers))
                    assert errors == True, msg
            else:
                msg = ('Upload should have returned either "name" or '
                      '"errors" for file %s.' % item['file'])
                assert 'name' in item, msg
                layers[item['file']] = item['name']

        msg = ('There were %s compatible layers in the directory,'
               ' but only %s were sucessfully uploaded' %
               (len(expected_layers), len(layers)))
        #assert len(layers) == len(expected_layers), msg

        uploaded_layers = [layer for layer in layers.items()]

        for layer in expected_layers:
            msg = ('The following file should have been uploaded'
                   'but was not: %s. ' % layer)
            assert layer in layers, msg

            layer_name = layers[layer]

            # Check the layer is in the Django database
            Layer.objects.get(name=layer_name)

            # Check that layer is in geoserver
            found = False
            gs_username, gs_password = settings.GEOSERVER_CREDENTIALS
            page = get_web_page(os.path.join(settings.GEOSERVER_BASE_URL,
                                             'rest/layers'),
                                             username=gs_username,
                                             password=gs_password)
            if page.find('rest/layers/%s.html' % layer_name) > 0:
                found = True
            if not found:
                msg = ('Upload could not be verified, the layer %s is not '
                   'in geoserver %s, but GeoNode did not raise any errors, '
                   'this should never happen.' %
                   (layer_name, settings.GEOSERVER_BASE_URL))
                raise GeoNodeException(msg)

        server_url = settings.GEOSERVER_BASE_URL + 'ows?'
        # Verify that the GeoServer GetCapabilities record is accesible:
        #metadata = get_layers_metadata(server_url, '1.0.0')
        #msg = ('The metadata list should not be empty in server %s'
        #        % server_url)
        #assert len(metadata) > 0, msg
        # Check the keywords are recognized too

        # Clean up and completely delete the layers
        for layer in expected_layers:
            layer_name = layers[layer]
            Layer.objects.get(name=layer_name).delete()

    def test_extension_not_implemented(self):
        """Verify a GeoNodeException is returned for not compatible extensions
        """
        sampletxt = os.path.join(gisdata.VECTOR_DATA,
            'points_epsg2249_no_prj.dbf')
        try:
            file_upload(sampletxt)
        except GeoNodeException, e:
            pass
        except Exception, e:
            raise
            # msg = ('Was expecting a %s, got %s instead.' %
            #        (GeoNodeException, type(e)))
            # assert e is GeoNodeException, msg

    def test_layer_upload_metadata(self):
        """Test uploading a layer with XML metadata"""

        thelayer = os.path.join(gisdata.PROJECT_ROOT,
                   'both', 'good', 'sangis.org', 'Airport', 'Air_Runways.shp')

        self.assertTrue('%s.xml' % thelayer,
            'Expected layer XML metadata to exist')

        uploaded = file_upload(thelayer, overwrite=True)

        self.assertEqual(uploaded.title, 'Air_Runways',
            'Expected specific title from uploaded layer XML metadata')

        self.assertEqual(uploaded.abstract, 'Airport Runways',
            'Expected specific abstract from uploaded layer XML metadata')

        self.assertEqual(uploaded.purpose,
            'To show the location of Public Airports '\
            'and Runways within San Diego County',
            'Expected specific purpose from uploaded layer XML metadata')

        assert uploaded.supplemental_information is None, \
            'Expected specific supplemental information '\
            'from uploaded layer XML metadata'

        self.assertEqual(len(uploaded.keyword_list()), 5,
            'Expected specific number of keywords from uploaded layer XML metadata')

        self.assertTrue('Landing Strips' in uploaded.keyword_list(),
            'Expected specific keyword from uploaded layer XML metadata')

        self.assertEqual(uploaded.constraints_other, 'None',
            'Expected specific constraint from uploaded layer XML metadata')

        self.assertEqual(uploaded.date, datetime.datetime(2010, 8, 3, 0, 0),
            'Expected specific date from uploaded layer XML metadata')

        # Clean up and completely delete the layer
        uploaded.delete()

    def test_shapefile(self):
        """Test Uploading a good shapefile
        """
        thefile = os.path.join(gisdata.VECTOR_DATA, 'san_andres_y_providencia_poi.shp')
        uploaded = file_upload(thefile, overwrite=True)
        check_layer(uploaded)

        # Clean up and completely delete the layer
        uploaded.delete()

    def test_bad_shapefile(self):
        """Verifying GeoNode complains about a shapefile without .prj
        """

        thefile = os.path.join(gisdata.BAD_DATA, 'points_epsg2249_no_prj.shp')
        try:
            uploaded = file_upload(thefile, overwrite=True)
        except GeoNodeException, e:
            pass
        except Exception, e:
            raise
            # msg = ('Was expecting a %s, got %s instead.' %
            #        (GeoNodeException, type(e)))
            # assert e is GeoNodeException, msg


    def test_tiff(self):
        """Uploading a good .tiff
        """
        thefile = os.path.join(gisdata.RASTER_DATA, 'test_grid.tif')
        uploaded = file_upload(thefile, overwrite=True)
        check_layer(uploaded)

        # Clean up and completely delete the layer
        uploaded.delete()

    def test_repeated_upload(self):
        """Upload the same file more than once
        """
        thefile = os.path.join(gisdata.RASTER_DATA, 'test_grid.tif')
        uploaded1 = file_upload(thefile, overwrite=True)
        check_layer(uploaded1)
        uploaded2 = file_upload(thefile, overwrite=True)
        check_layer(uploaded2)
        uploaded3 = file_upload(thefile, overwrite=False)
        check_layer(uploaded3)
        msg = ('Expected %s but got %s' % (uploaded1.name, uploaded2.name))
        assert uploaded1.name == uploaded2.name, msg
        msg = ('Expected a different name when uploading %s using '
               'overwrite=False but got %s' % (thefile, uploaded3.name))
        assert uploaded1.name != uploaded3.name, msg

        # Clean up and completely delete the layers

        # uploaded1 is overwritten by uploaded2 ... no need to delete it
        uploaded2.delete()
        uploaded3.delete()

    # geonode.maps.views

    # Search Tests
<<<<<<< HEAD
=======
    
    def test_metadata_search(self):
        
        # Test Empty Search [returns all results, should match len(Layer.objects.all())+5]
        # +5 is for the 5 'default' records in GeoNetwork
        test_url = reverse('layer_search_api') + "?q=%s&start=%d&limit=%d"  % ("", 0, 10)
        client = Client()
        resp = client.get(test_url)
        results = json.loads(resp.content)
        self.assertEquals(int(results["total"]), Layer.objects.count())
        
        # Test n0ch@nc3 Search (returns no results)
        test_url = reverse('layer_search_api') + "?q=%s&start=%d&limit=%d"  % ("n0ch@nc3", 0, 10)

        resp = client.get(test_url)
        results = json.loads(resp.content)
        self.assertEquals(int(results["total"]), 0)
        
        # Test Keyword Search (various search terms)
        test_url = reverse('layer_search_api') + "?q=%s&start=%d&limit=%d"  % ("NIC", 0, 10)
        resp = client.get(test_url)
        results = json.loads(resp.content)
        #self.assertEquals(int(results["total"]), 3)

        # This Section should be greatly expanded upon after uploading several
        # Test layers. Issues found with GeoNetwork search should be 'documented'
        # here with a Test Case

        # Test BBOX Search (various bbox)
        
        # - Test with an empty query string and Global BBOX and validate that total is correct
        test_url = reverse('layer_search_api') + "?q=%s&start=%d&limit=%d&bbox=%s"  % ("", 0, 10, "-180,-90,180,90")
        resp = client.get(test_url)
        results = json.loads(resp.content)
        self.assertEquals(int(results["total"]), Layer.objects.count())

        # - Test with a specific query string and a bbox that is disjoint from its results
        #test_url = "%sdata/search/api/?q=%s&start=%d&limit=%d&bbox=%s"  % (settings.SITEURL, "NIC", 0, 10, "0,-90,180,90")
        #results = json.loads(get_web_page(test_url))
        #self.assertEquals(int(results["total"]), 0) 

        # - Many more Tests required

        # Test start/limit params (do in unit test?)

        # Test complex/compound Search

        # Test Permissions applied to search from ACLs

        # TODO Write a method to accept a perm_spec and query params
        # and test that query results are returned respecting the
        # perm_spec

        # - Test with Anonymous User
        perm_spec = {"anonymous":"_none","authenticated":"_none","users":[["admin","layer_readwrite"]]}
        for layer in Layer.objects.all():
            layer_set_permissions(layer, perm_spec)

        test_url = reverse('layer_search_api') + "?q=%s&start=%d&limit=%d"  % ("", 0, 10)
        resp = client.get(test_url)
        results = json.loads(resp.content)

        for layer in results["rows"]:
            if layer["_local"] == False:
                # Ignore non-local layers
                pass
            else:
                self.assertEquals(layer["_permissions"]["view"], False)
                self.assertEquals(layer["_permissions"]["change"], False)
                self.assertEquals(layer["_permissions"]["delete"], False)
                self.assertEquals(layer["_permissions"]["change_permissions"], False)

        # - Test with Authenticated User
        client = Client()
        client.login(username='admin', password='admin')
        resp = client.get(test_url)
        results = json.loads(resp.content)
        
        for layer in results["rows"]:
            if layer["_local"] == False:
                # Ignore non-local layers
                pass
            else:
                self.assertEquals(layer["_permissions"]["view"], True)
                self.assertEquals(layer["_permissions"]["change"], True)
                self.assertEquals(layer["_permissions"]["delete"], True)
                self.assertEquals(layer["_permissions"]["change_permissions"], True)
        
        # Test that MAX_SEARCH_BATCH_SIZE is respected (in unit test?)
    
    def test_search_result_detail(self):
        shp_file = os.path.join(gisdata.VECTOR_DATA, 'san_andres_y_providencia_poi.shp')
        shp_layer = file_upload(shp_file, overwrite=True)
 
        # Test with a valid UUID
        uuid=Layer.objects.all()[0].uuid

        test_url = reverse('layer_search_page') + "detail/?uuid=%s"  % uuid
        client = Client()
        resp = client.get(test_url)
        results = resp.content
        
        # Test with an invalid UUID (should return 404, but currently does not)
        uuid="xyz"
        test_url = reverse('layer_search_page') + "detail/?uuid=%s"  % uuid
        # Should use assertRaisesRegexp here, but new in 2.7
        resp = client.get(test_url)
        msg = 'Result for uuid: "%s" should have returned a 404' % resp.status_code
        assert resp.status_code == 404, msg
>>>>>>> df506581

    # geonode.maps.models

    def test_layer_delete_from_geoserver(self):
        """Verify that layer is correctly deleted from GeoServer
        """
        # Layer.delete_from_geoserver() uses cascading_delete()
        # Should we explicitly test that the styles and store are
        # deleted as well as the resource itself?
        # There is already an explicit test for cascading delete

        gs_cat = Layer.objects.gs_catalog

        # Test Uploading then Deleting a Shapefile from GeoServer
        shp_file = os.path.join(gisdata.VECTOR_DATA, 'san_andres_y_providencia_poi.shp')
        shp_layer = file_upload(shp_file, overwrite=True)
        shp_store = gs_cat.get_store(shp_layer.name)
        shp_layer.delete_from_geoserver()
        self.assertRaises(FailedRequestError,
            lambda: gs_cat.get_resource(shp_layer.name, store=shp_store))

        shp_layer.delete()

        # Test Uploading then Deleting a TIFF file from GeoServer
        tif_file = os.path.join(gisdata.RASTER_DATA, 'test_grid.tif')
        tif_layer = file_upload(tif_file)
        tif_store = gs_cat.get_store(tif_layer.name)
        tif_layer.delete_from_geoserver()
        self.assertRaises(FailedRequestError,
            lambda: gs_cat.get_resource(shp_layer.name, store=tif_store))

        tif_layer.delete()

    def test_delete_layer(self):
        """Verify that the 'delete_layer' pre_delete hook is functioning
        """

        gs_cat = Layer.objects.gs_catalog

        # Upload a Shapefile Layer
        shp_file = os.path.join(gisdata.VECTOR_DATA, 'san_andres_y_providencia_poi.shp')
        shp_layer = file_upload(shp_file)
        shp_layer_id = shp_layer.pk
        shp_store = gs_cat.get_store(shp_layer.name)
        shp_store_name = shp_store.name

        id = shp_layer.pk
        name = shp_layer.name
        uuid = shp_layer.uuid

        # Delete it with the Layer.delete() method
        shp_layer.delete()

        # Verify that it no longer exists in GeoServer
        self.assertRaises(FailedRequestError,
            lambda: gs_cat.get_resource(name, store=shp_store))
        self.assertRaises(FailedRequestError,
            lambda: gs_cat.get_store(shp_store_name))

        # Check that it was also deleted from GeoNodes DB
        self.assertRaises(ObjectDoesNotExist,
            lambda: Layer.objects.get(pk=shp_layer_id))

        # If catalogue is installed, then check that it is deleted from there too.
        if 'geonode.catalogue' in settings.INSTALLED_APPS:
            from geonode.catalogue import get_catalogue
            catalogue = get_catalogue()

            # Verify that it no longer exists in GeoNetwork
            shp_layer_gn_info = catalogue.get_record(uuid)
            assert shp_layer_gn_info == None


    # geonode.maps.gs_helpers

    def test_cascading_delete(self):
        """Verify that the gs_helpers.cascading_delete() method is working properly
        """
        gs_cat = Layer.objects.gs_catalog

        # Upload a Shapefile
        shp_file = os.path.join(gisdata.VECTOR_DATA, 'san_andres_y_providencia_poi.shp')
        shp_layer = file_upload(shp_file)

        # Save the names of the Resource/Store/Styles
        resource_name = shp_layer.resource.name
        store = shp_layer.resource.store
        store_name = store.name
        layer = gs_cat.get_layer(resource_name)
        styles = layer.styles + [layer.default_style]

        # Delete the Layer using cascading_delete()
        cascading_delete(gs_cat, shp_layer.resource)

        # Verify that the styles were deleted
        for style in styles:
            s = gs_cat.get_style(style.name)
            assert s == None

        # Verify that the resource was deleted
        self.assertRaises(FailedRequestError, lambda: gs_cat.get_resource(resource_name, store=store))

        # Verify that the store was deleted
        self.assertRaises(FailedRequestError, lambda: gs_cat.get_store(store_name))

        # Clean up by deleting the layer from GeoNode's DB and GeoNetwork
        shp_layer.delete()


    def test_keywords_upload(self):
        """Check that keywords can be passed to file_upload
        """
        thefile = os.path.join(gisdata.VECTOR_DATA, 'san_andres_y_providencia_poi.shp')
        uploaded = file_upload(thefile, keywords=['foo', 'bar'], overwrite=True)
        keywords = uploaded.keyword_list()
        msg='No keywords found in layer %s' % uploaded.name
        assert len(keywords)>0, msg
        assert 'foo' in uploaded.keyword_list(), 'Could not find "foo" in %s' % keywords
        assert 'bar' in uploaded.keyword_list(), 'Could not find "bar" in %s' % keywords

    def test_empty_bbox(self):
        """Regression-test for failures caused by zero-width bounding boxes"""
        thefile = os.path.join(gisdata.VECTOR_DATA, 'single_point.shp')
        uploaded = file_upload(thefile, overwrite=True)
        client = Client()
        client.login(username='norman', password='norman')
        resp = client.get(uploaded.get_absolute_url())
        self.assertEquals(resp.status_code, 200)

    def test_layer_replace(self):
        """Test layer replace functionality
        """
        vector_file = os.path.join(gisdata.VECTOR_DATA, 'san_andres_y_providencia_administrative.shp')
        vector_layer = file_upload(vector_file, overwrite=True)

        raster_file = os.path.join(gisdata.RASTER_DATA, 'test_grid.tif')
        raster_layer = file_upload(raster_file, overwrite=True)

        c = Client()
        c.login(username='admin', password='admin')

        #test the program can determine the original layer in raster type
        raster_replace_url = reverse('layer_replace', args=[raster_layer.typename])
        response = c.get(raster_replace_url)
        self.assertEquals(response.status_code, 200)
        self.assertEquals(response.context['is_featuretype'], False)

        #test the program can determine the original layer in vector type
        vector_replace_url = reverse('layer_replace', args=[vector_layer.typename])
        response = c.get(vector_replace_url)
        self.assertEquals(response.status_code, 200)
        self.assertEquals(response.context['is_featuretype'], True)

        #test replace a vector with a raster
        response = c.post(vector_replace_url, {'base_file': open(raster_file) })
        # TODO: This should really return a 400 series error with the json dict
        self.assertEquals(response.status_code, 200)
        response_dict = json.loads(response.content)
        self.assertEquals(response_dict['success'], False)

        #test replace a vector with a different vector
        new_vector_file = os.path.join(gisdata.VECTOR_DATA, 'san_andres_y_providencia_poi.shp')
        layer_path, __ = os.path.splitext(new_vector_file)
        layer_base = open(layer_path + '.shp')
        layer_dbf = open(layer_path + '.dbf')
        layer_shx = open(layer_path + '.shx')
        layer_prj = open(layer_path + '.prj')

        response = c.post(vector_replace_url, {'base_file': layer_base,
                                'dbf_file': layer_dbf,
                                'shx_file': layer_shx,
                                'prj_file': layer_prj
                                })
        self.assertEquals(response.status_code, 200)
        response_dict = json.loads(response.content)
        self.assertEquals(response_dict['success'], True)

        # Get a Layer object for the newly created layer.
        new_vector_layer = Layer.objects.get(pk=vector_layer.pk)
        #FIXME(Ariel): Check the typename does not change.

        #Test the replaced layer is indeed different from the original layer
        self.assertNotEqual(vector_layer.bbox_x0, new_vector_layer.bbox_x0)
        self.assertNotEqual(vector_layer.bbox_x1, new_vector_layer.bbox_x1)
        self.assertNotEqual(vector_layer.bbox_y0, new_vector_layer.bbox_y0)
        self.assertNotEqual(vector_layer.bbox_y1, new_vector_layer.bbox_y1)

        #test an invalid user without layer replace permission
        c.logout()
        c.login(username='norman', password='norman')

        response = c.post(vector_replace_url, {'base_file': layer_base,
                                'dbf_file': layer_dbf,
                                'shx_file': layer_shx,
                                'prj_file': layer_prj
                                })
        self.assertEquals(response.status_code, 403)<|MERGE_RESOLUTION|>--- conflicted
+++ resolved
@@ -328,121 +328,6 @@
 
     # geonode.maps.views
 
-    # Search Tests
-<<<<<<< HEAD
-=======
-    
-    def test_metadata_search(self):
-        
-        # Test Empty Search [returns all results, should match len(Layer.objects.all())+5]
-        # +5 is for the 5 'default' records in GeoNetwork
-        test_url = reverse('layer_search_api') + "?q=%s&start=%d&limit=%d"  % ("", 0, 10)
-        client = Client()
-        resp = client.get(test_url)
-        results = json.loads(resp.content)
-        self.assertEquals(int(results["total"]), Layer.objects.count())
-        
-        # Test n0ch@nc3 Search (returns no results)
-        test_url = reverse('layer_search_api') + "?q=%s&start=%d&limit=%d"  % ("n0ch@nc3", 0, 10)
-
-        resp = client.get(test_url)
-        results = json.loads(resp.content)
-        self.assertEquals(int(results["total"]), 0)
-        
-        # Test Keyword Search (various search terms)
-        test_url = reverse('layer_search_api') + "?q=%s&start=%d&limit=%d"  % ("NIC", 0, 10)
-        resp = client.get(test_url)
-        results = json.loads(resp.content)
-        #self.assertEquals(int(results["total"]), 3)
-
-        # This Section should be greatly expanded upon after uploading several
-        # Test layers. Issues found with GeoNetwork search should be 'documented'
-        # here with a Test Case
-
-        # Test BBOX Search (various bbox)
-        
-        # - Test with an empty query string and Global BBOX and validate that total is correct
-        test_url = reverse('layer_search_api') + "?q=%s&start=%d&limit=%d&bbox=%s"  % ("", 0, 10, "-180,-90,180,90")
-        resp = client.get(test_url)
-        results = json.loads(resp.content)
-        self.assertEquals(int(results["total"]), Layer.objects.count())
-
-        # - Test with a specific query string and a bbox that is disjoint from its results
-        #test_url = "%sdata/search/api/?q=%s&start=%d&limit=%d&bbox=%s"  % (settings.SITEURL, "NIC", 0, 10, "0,-90,180,90")
-        #results = json.loads(get_web_page(test_url))
-        #self.assertEquals(int(results["total"]), 0) 
-
-        # - Many more Tests required
-
-        # Test start/limit params (do in unit test?)
-
-        # Test complex/compound Search
-
-        # Test Permissions applied to search from ACLs
-
-        # TODO Write a method to accept a perm_spec and query params
-        # and test that query results are returned respecting the
-        # perm_spec
-
-        # - Test with Anonymous User
-        perm_spec = {"anonymous":"_none","authenticated":"_none","users":[["admin","layer_readwrite"]]}
-        for layer in Layer.objects.all():
-            layer_set_permissions(layer, perm_spec)
-
-        test_url = reverse('layer_search_api') + "?q=%s&start=%d&limit=%d"  % ("", 0, 10)
-        resp = client.get(test_url)
-        results = json.loads(resp.content)
-
-        for layer in results["rows"]:
-            if layer["_local"] == False:
-                # Ignore non-local layers
-                pass
-            else:
-                self.assertEquals(layer["_permissions"]["view"], False)
-                self.assertEquals(layer["_permissions"]["change"], False)
-                self.assertEquals(layer["_permissions"]["delete"], False)
-                self.assertEquals(layer["_permissions"]["change_permissions"], False)
-
-        # - Test with Authenticated User
-        client = Client()
-        client.login(username='admin', password='admin')
-        resp = client.get(test_url)
-        results = json.loads(resp.content)
-        
-        for layer in results["rows"]:
-            if layer["_local"] == False:
-                # Ignore non-local layers
-                pass
-            else:
-                self.assertEquals(layer["_permissions"]["view"], True)
-                self.assertEquals(layer["_permissions"]["change"], True)
-                self.assertEquals(layer["_permissions"]["delete"], True)
-                self.assertEquals(layer["_permissions"]["change_permissions"], True)
-        
-        # Test that MAX_SEARCH_BATCH_SIZE is respected (in unit test?)
-    
-    def test_search_result_detail(self):
-        shp_file = os.path.join(gisdata.VECTOR_DATA, 'san_andres_y_providencia_poi.shp')
-        shp_layer = file_upload(shp_file, overwrite=True)
- 
-        # Test with a valid UUID
-        uuid=Layer.objects.all()[0].uuid
-
-        test_url = reverse('layer_search_page') + "detail/?uuid=%s"  % uuid
-        client = Client()
-        resp = client.get(test_url)
-        results = resp.content
-        
-        # Test with an invalid UUID (should return 404, but currently does not)
-        uuid="xyz"
-        test_url = reverse('layer_search_page') + "detail/?uuid=%s"  % uuid
-        # Should use assertRaisesRegexp here, but new in 2.7
-        resp = client.get(test_url)
-        msg = 'Result for uuid: "%s" should have returned a 404' % resp.status_code
-        assert resp.status_code == 404, msg
->>>>>>> df506581
-
-    # geonode.maps.models
 
     def test_layer_delete_from_geoserver(self):
         """Verify that layer is correctly deleted from GeoServer
