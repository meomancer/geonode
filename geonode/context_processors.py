--- conflicted
+++ resolved
@@ -45,9 +45,6 @@
         GS_SECURITY_ENABLED = ogc_server_settings.GEONODE_SECURITY_ENABLED,
         PROXY_URL = getattr(settings, 'PROXY_URL', '/proxy/?url='),
         SOCIAL_BUTTONS = getattr(settings, 'SOCIAL_BUTTONS', True),
-<<<<<<< HEAD
         USE_SERVICES = 'geonode.contrib.services' in settings.INSTALLED_APPS
-=======
         USE_DOCUMENTS = 'geonode.documents' in settings.INSTALLED_APPS
->>>>>>> 6f33029b
     )