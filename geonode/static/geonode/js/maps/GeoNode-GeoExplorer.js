--- conflicted
+++ resolved
@@ -416,11 +416,7 @@
             if (config.tools[i].ptype === "gxp_addlayers") {
                 config.tools[i].search = true;
                 config.tools[i].catalogSourceKey = catalogSourceKey;
-<<<<<<< HEAD
                 config.tools[i].feeds = true;
-=======
-                break;
->>>>>>> 04eed1b6
             }
         }
         // add catalog source
