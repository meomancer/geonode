--- conflicted
+++ resolved
@@ -2,11 +2,6 @@
 /*global define:true, $:true, FormData: true, alert: true, window:true */
 'use strict';
 
-<<<<<<< HEAD
-define(['jquery', 'underscore', './FileTypes'], function ($, _, fileTypes, upload) {
-
-    var make_request, LayerInfo;
-=======
 define(function (require, exports) {
 
     var $        = require('jquery'),
@@ -15,7 +10,6 @@
         path     = require('upload/path'),
         make_request,
         LayerInfo;
->>>>>>> ba89c2f8
 
     /** We have a different notion of success and failure for GeoNode's
      * urls this function allows the user to define two functions, success
@@ -199,15 +193,9 @@
             level: 'alert-success'
         });
     };
-<<<<<<< HEAD
 
     /*
 
-=======
-
-    /*
-
->>>>>>> ba89c2f8
       We need to add a step for the srs url and then the final
 
      */
@@ -215,10 +203,7 @@
         var self = this;
         make_request({
             url: resp.redirect_to,
-<<<<<<< HEAD
-=======
             async: false,
->>>>>>> ba89c2f8
             failure: function (resp, status) {self.markError(resp); },
             success: function (resp, status) {
                 // hack find a better way of creating a string
@@ -236,10 +221,7 @@
         var self = this;
         make_request({
             url: resp.redirect_to,
-<<<<<<< HEAD
-=======
             async: false,
->>>>>>> ba89c2f8
             failure: function (resp, status) { self.markError(resp); },
             success: function (resp, status) { self.doFinal(resp); }
         });
@@ -251,10 +233,7 @@
 
         $.ajax({
             url: "", // is this right?
-<<<<<<< HEAD
-=======
             async: false,
->>>>>>> ba89c2f8
             type: "POST",
             data: form_data,
             processData: false, // make sure that jquery does not process the form data
@@ -354,42 +333,6 @@
         }
 
     };
-<<<<<<< HEAD
-
-
-    /**
-     * @returns {array}
-     */
-    LayerInfo.getBase = function (file) {
-        var parts = file.name.split('.');
-
-        if (parts) {
-            return parts;
-        }
-
-        return null;
-    };
-
-    LayerInfo.getExt = function (file) {
-        var parts = LayerInfo.getBase(file), ext = null;
-
-        if (parts) {
-            ext = parts[parts.length - 1].toLowerCase();
-        }
-        return ext;
-    };
-
-    LayerInfo.getName = function (file) {
-        var parts = LayerInfo.getBase(file);
-
-        if (parts.length > 1) {
-            parts.splice(parts.length - 1);
-            return parts.join('.');
-        }
-        return parts[0];
-    };
-=======
->>>>>>> ba89c2f8
 
     return LayerInfo;
 
