--- conflicted
+++ resolved
@@ -43,10 +43,7 @@
     celery==5.0.5
     kombu==5.0.2
     vine==5.0.0
-<<<<<<< HEAD
-=======
     boto3==1.17.74
->>>>>>> 7973e527
     tqdm==4.60.0
     Deprecated==1.2.12
     wrapt==1.12.1
