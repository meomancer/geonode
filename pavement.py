#########################################################################
#
# Copyright (C) 2012 OpenPlans
#
# This program is free software: you can redistribute it and/or modify
# it under the terms of the GNU General Public License as published by
# the Free Software Foundation, either version 3 of the License, or
# (at your option) any later version.
#
# This program is distributed in the hope that it will be useful,
# but WITHOUT ANY WARRANTY; without even the implied warranty of
# MERCHANTABILITY or FITNESS FOR A PARTICULAR PURPOSE. See the
# GNU General Public License for more details.
#
# You should have received a copy of the GNU General Public License
# along with this program. If not, see <http://www.gnu.org/licenses/>.
#
#########################################################################

import os
import re
import shutil
import sys
import time
import urllib
import urllib2
import zipfile
import glob
import fileinput
from setuptools.command import easy_install

from paver.easy import task, options, cmdopts, needs
from paver.easy import path, sh, info, call_task
from paver.easy import BuildFailure

try:
    from geonode.settings import GEONODE_APPS
except:
    # probably trying to run install_win_deps.
    pass

try:
    from paver.path import pushd
except ImportError:
    from paver.easy import pushd

assert sys.version_info >= (2, 6), \
    SystemError("GeoNode Build requires python 2.6 or better")


def grab(src, dest, name):
    download = True
    if not dest.exists():
        print 'Downloading %s' % name
    elif not zipfile.is_zipfile(dest):
        print 'Downloading %s (corrupt file)' % name
    else:
        download = False
    if download:
        if str(src).startswith("file://"):
            src2 = src[7:]
            if not os.path.exists(src2):
                print "Source location (%s) does not exist" % str(src2)
            else:
                print "Copying local file from %s" % str(src2)
                shutil.copyfile(str(src2), str(dest))
        else:
            urllib.urlretrieve(str(src), str(dest))

GEOSERVER_URL = "http://build.geonode.org/geoserver/latest/geoserver.war"
DATA_DIR_URL = "http://build.geonode.org/geoserver/latest/data.zip"
JETTY_RUNNER_URL = ("http://repo2.maven.org/maven2/org/mortbay/jetty/jetty-runner/"
                    "8.1.8.v20121106/jetty-runner-8.1.8.v20121106.jar")


@task
@cmdopts([
    ('geoserver=', 'g', 'The location of the geoserver build (.war file).'),
    ('jetty=', 'j', 'The location of the Jetty Runner (.jar file).'),
])
def setup_geoserver(options):
    """Prepare a testing instance of GeoServer."""
    download_dir = path('downloaded')
    if not download_dir.exists():
        download_dir.makedirs()

    geoserver_dir = path('geoserver')

    geoserver_bin = download_dir / os.path.basename(GEOSERVER_URL)
    jetty_runner = download_dir / os.path.basename(JETTY_RUNNER_URL)

    grab(options.get('geoserver', GEOSERVER_URL), geoserver_bin, "geoserver binary")
    grab(options.get('jetty', JETTY_RUNNER_URL), jetty_runner, "jetty runner")

    if not geoserver_dir.exists():
        geoserver_dir.makedirs()

        webapp_dir = geoserver_dir / 'geoserver'
        if not webapp_dir:
            webapp_dir.makedirs()

        print 'extracting geoserver'
        z = zipfile.ZipFile(geoserver_bin, "r")
        z.extractall(webapp_dir)

    _install_data_dir()


def _install_data_dir():
    target_data_dir = path('geoserver/data')
    if target_data_dir.exists():
        target_data_dir.rmtree()

    original_data_dir = path('geoserver/geoserver/data')
    justcopy(original_data_dir, target_data_dir)

    config = path('geoserver/data/security/auth/geonodeAuthProvider/config.xml')
    with open(config) as f:
        xml = f.read()
        m = re.search('baseUrl>([^<]+)', xml)
        xml = xml[:m.start(1)] + "http://localhost:8000/" + xml[m.end(1):]
        with open(config, 'w') as f:
            f.write(xml)


@task
def static(options):
    with pushd('geonode/static'):
        sh('make')


@task
@needs([
    'setup_geoserver',
])
def setup(options):
    """Get dependencies and prepare a GeoNode development environment."""

    info(('GeoNode development environment successfully set up.'
          'If you have not set up an administrative account,'
          ' please do so now. Use "paver start" to start up the server.'))


def grab_winfiles(url, dest, packagename):
    # ~gohlke needs a user agent that is not python
    # Add your headers
    headers = {'User-Agent': 'Mozilla 5.10'}
    request = urllib2.Request(url, None, headers)
    response = urllib2.urlopen(request)
    with open(dest, 'wb') as writefile:
        writefile.write(response.read())


@task
def win_install_deps(options):
    """
    Install all Windows Binary automatically
    """
    download_dir = path('downloaded').abspath()
    if not download_dir.exists():
        download_dir.makedirs()
    win_packages = {
        "PIL": "https://pypi.python.org/packages/2.7/P/Pillow/Pillow-2.5.1.win32-py2.7.exe",
        "Py2exe": "http://superb-dca2.dl.sourceforge.net/project/py2exe/py2exe/0.6.9/py2exe-0.6.9.win32-py2.7.exe",
        "Nose": "https://s3.amazonaws.com/geonodedeps/nose-1.3.3.win32-py2.7.exe",
        "LXML": "https://pypi.python.org/packages/2.7/l/lxml/lxml-3.3.5.win32-py2.7.exe",
        "GDAL": "https://s3.amazonaws.com/geonodedeps/GDAL-1.11.0.win32-py2.7.exe",
        "PyProj": "https://pyproj.googlecode.com/files/pyproj-1.9.3.win32-py2.7.exe",
        "Shapely": "https://pypi.python.org/packages/2.7/S/Shapely/Shapely-1.3.0.win32-py2.7.exe",
        "Psycopg2": ("http://www.stickpeople.com/projects/python/win-psycopg/"
                     "psycopg2-2.4.5.win32-py2.7-pg9.1.3-release.exe")
    }

    for package, url in win_packages.iteritems():
        tempfile = download_dir / os.path.basename(url)
        grab_winfiles(url, tempfile, package)
        try:
            easy_install.main([tempfile])
        except:
            print "install failed"
        os.remove(tempfile)
    print "Windows dependencies now complete.  Run pip install -e geonode --use-mirrors"


@cmdopts([
    ('version=', 'v', 'Legacy GeoNode version of the existing database.')
])
@task
def upgradedb(options):
    """
    Add 'fake' data migrations for existing tables from legacy GeoNode versions
    """
    version = options.get('version')
    if version in ['1.1', '1.2']:
        sh("python manage.py migrate maps 0001 --fake")
        sh("python manage.py migrate avatar 0001 --fake")
    elif version is None:
        print "Please specify your GeoNode version"
    else:
        print "Upgrades from version %s are not yet supported." % version


@task
def sync(options):
    """
    Run the syncdb and migrate management commands to create and migrate a DB
    """
    sh("python manage.py syncdb --noinput")
    # sh("python manage.py migrate --noinput")
    sh("python manage.py loaddata sample_admin.json")


@task
def package(options):
    """
    Creates a tarball to use for building the system elsewhere
    """
    import tarfile
    import geonode

    version = geonode.get_version()
    # Use GeoNode's version for the package name.
    pkgname = 'GeoNode-%s-all' % version

    # Create the output directory.
    out_pkg = path(pkgname)
    out_pkg_tar = path("%s.tar.gz" % pkgname)

    # Create a distribution in zip format for the geonode python package.
    dist_dir = path('dist')
    dist_dir.rmtree()
    sh('python setup.py sdist --formats=zip')

    with pushd('package'):

        # Delete old tar files in that directory
        for f in glob.glob('GeoNode*.tar.gz'):
            old_package = path(f)
            if old_package != out_pkg_tar:
                old_package.remove()

        if out_pkg_tar.exists():
            info('There is already a package for version %s' % version)
            return

        # Clean anything that is in the oupout package tree.
        out_pkg.rmtree()
        out_pkg.makedirs()

        support_folder = path('support')
        install_file = path('install.sh')

        # And copy the default files from the package folder.
        justcopy(support_folder, out_pkg / 'support')
        justcopy(install_file, out_pkg)

        geonode_dist = path('..') / 'dist' / 'GeoNode-%s.zip' % version
        justcopy(geonode_dist, out_pkg)

        # Create a tar file with all files in the output package folder.
        tar = tarfile.open(out_pkg_tar, "w:gz")
        for file in out_pkg.walkfiles():
            tar.add(file)

        # Add the README with the license and important links to documentation.
        tar.add('README', arcname=('%s/README.rst' % out_pkg))
        tar.close()

        # Remove all the files in the temporary output package directory.
        out_pkg.rmtree()

    # Report the info about the new package.
    info("%s created" % out_pkg_tar.abspath())


@task
@needs(['start_geoserver',
        'sync',
        'start_django'])
@cmdopts([
    ('bind=', 'b', 'Bind server to provided IP address and port number.'),
    ('java_path=', 'j', 'Full path to java install for Windows'),
    ('foreground', 'f', 'Do not run in background but in foreground')
], share_with=['start_django', 'start_geoserver'])
def start():
    """
    Start GeoNode (Django, GeoServer & Client)
    """
    info("GeoNode is now available.")


@task
def stop_django():
    """
    Stop the GeoNode Django application
    """
    kill('python', 'runserver')


@task
def stop_geoserver():
    """
    Stop GeoServer
    """
    kill('java', 'geoserver')


@task
def stop():
    """
    Stop GeoNode
    """
    # windows needs to stop the geoserver first b/c we can't tell which python is running, so we kill everything
    stop_geoserver()
    info("Stopping GeoNode ...")
    stop_django()


@cmdopts([
    ('bind=', 'b', 'Bind server to provided IP address and port number.')
])
@task
def start_django():
    """
    Start the GeoNode Django application
    """
    bind = options.get('bind', '')
    foreground = '' if options.get('foreground', False) else '&'
    sh('python manage.py runserver %s %s' % (bind, foreground))


@cmdopts([
    ('java_path=', 'j', 'Full path to java install for Windows')
])
@task
def start_geoserver(options):
    """
    Start GeoServer with GeoNode extensions
    """

    from geonode.settings import OGC_SERVER
    GEOSERVER_BASE_URL = OGC_SERVER['default']['LOCATION']

    url = "http://localhost:8080/geoserver/"
    if GEOSERVER_BASE_URL != url:
        print 'your GEOSERVER_BASE_URL does not match %s' % url
        sys.exit(1)

    download_dir = path('downloaded').abspath()
    jetty_runner = download_dir / os.path.basename(JETTY_RUNNER_URL)
    data_dir = path('geoserver/data').abspath()
    web_app = path('geoserver/geoserver').abspath()
    log_file = path('geoserver/jetty.log').abspath()
    config = path('scripts/misc/jetty-runner.xml').abspath()
    # @todo - we should not have set workdir to the datadir but a bug in geoserver
    # prevents geonode security from initializing correctly otherwise
    with pushd(data_dir):
        javapath = "java"
        loggernullpath = os.devnull

        # checking if our loggernullpath exists and if not, reset it to something manageable
        if loggernullpath == "nul":
            try:
                open("../../downloaded/null.txt", 'w+').close()
            except IOError, e:
                print "Chances are that you have Geoserver currently running.  You \
                        can either stop all servers with paver stop or start only \
                        the django application with paver start_django."
                sys.exit(1)
            loggernullpath = "../../downloaded/null.txt"

        try:
            sh(('java -version'))
        except:
<<<<<<< HEAD
            if not options.get('java_path', None):
                msg = ("Paver cannot find java in the Windows Environment.  "
                       "Please provide the --java_path flag with your full path to java.exe "
                       "e.g. --java_path=C:/path/to/java/bin/java.exe")
                print msg
=======
            print "Java was not found in your path.  Trying some other options: "
            javapath_opt = None
            if os.environ.get('JAVA_HOME', None):
                print "Using the JAVA_HOME environment variable"
                javapath_opt = os.path.join(os.path.abspath(os.environ['JAVA_HOME']), "bin", "java.exe")
            elif options.get('java_path'):
                javapath_opt = options.get('java_path')
            else:
                print "Paver cannot find java in the Windows Environment.  \
                Please provide the --java_path flag with your full path to \
                java.exe e.g. --java_path=C:/path/to/java/bin/java.exe"
>>>>>>> e96b9f7b
                sys.exit(1)
            # if there are spaces
            javapath = 'START /B "" "' + javapath_opt + '"'

        sh((
            '%(javapath)s -Xmx512m -XX:MaxPermSize=256m'
            ' -DGEOSERVER_DATA_DIR=%(data_dir)s'
            # workaround for JAI sealed jar issue and jetty classloader
            ' -Dorg.eclipse.jetty.server.webapp.parentLoaderPriority=true'
            ' -jar %(jetty_runner)s'
            ' --log %(log_file)s'
            ' %(config)s'
            ' > %(loggernullpath)s &' % locals()
        ))

    info('Starting GeoServer on %s' % url)

    # wait for GeoServer to start
    started = waitfor(url)
    info('The logs are available at %s' % log_file)

    if not started:
        # If applications did not start in time we will give the user a chance
        # to inspect them and stop them manually.
        info(('GeoServer never started properly or timed out.'
              'It may still be running in the background.'))
        sys.exit(1)


@task
def test(options):
    """
    Run GeoNode's Unit Test Suite
    """
    sh("python manage.py test %s.tests --noinput" % '.tests '.join(GEONODE_APPS))


@task
def test_javascript(options):
    with pushd('geonode/static/geonode'):
        sh('./run-tests.sh')


@task
@cmdopts([
    ('name=', 'n', 'Run specific tests.')
    ])
def test_integration(options):
    """
    Run GeoNode's Integration test suite against the external apps
    """
    _reset()
    # Start GeoServer
    call_task('start_geoserver')
    info("GeoNode is now available, running the tests now.")

    name = options.get('name', 'geonode.tests.integration')

    success = False
    try:
        if name == 'geonode.tests.csw':
            call_task('start')
            sh('sleep 30')
            call_task('setup_data')
        sh(('python manage.py test %s'
           ' --noinput --liveserver=localhost:8000' % name))
    except BuildFailure, e:
        info('Tests failed! %s' % str(e))
    else:
        success = True
    finally:
        # don't use call task here - it won't run since it already has
        stop()

    _reset()
    if not success:
        sys.exit(1)


@task
def run_tests():
    """
    Executes the entire test suite.
    """
    sh('python manage.py test geonode.tests.smoke')
    call_task('test')
    call_task('test_integration')
    call_task('test_integration', options={'name': 'geonode.tests.csw'})
    sh('flake8 geonode')


@task
@needs(['stop'])
def reset():
    """
    Reset a development environment (Database, GeoServer & Catalogue)
    """
    _reset()


def _reset():
    sh("rm -rf geonode/development.db")
    sh("rm -rf geonode/uploaded/*")
    _install_data_dir()


@needs(['reset'])
def reset_hard():
    """
    Reset a development environment (Database, GeoServer & Catalogue)
    """
    sh("git clean -dxf")


@task
@cmdopts([
    ('type=', 't', 'Import specific data type ("vector", "raster", "time")'),
])
def setup_data():
    """
    Import sample data (from gisdata package) into GeoNode
    """
    import gisdata

    ctype = options.get('type', None)

    data_dir = gisdata.GOOD_DATA

    if ctype in ['vector', 'raster', 'time']:
        data_dir = os.path.join(gisdata.GOOD_DATA, ctype)

    sh("python manage.py importlayers %s -v2" % data_dir)


@needs(['package'])
@cmdopts([
    ('key=', 'k', 'The GPG key to sign the package'),
    ('ppa=', 'p', 'PPA this package should be published to.'),
])
def deb(options):
    """
    Creates debian packages.

    Example uses:
        paver deb
        paver deb -k 12345
        paver deb -k 12345 -p geonode/testing
    """
    key = options.get('key', None)
    ppa = options.get('ppa', None)

    version, simple_version = versions()

    info('Creating package for GeoNode version %s' % version)

    # Get rid of any uncommitted changes to debian/changelog
    info('Getting rid of any uncommitted changes in debian/changelog')
    sh('git checkout package/debian/changelog')

    # Workaround for git-dch bug
    # http://bugs.debian.org/cgi-bin/bugreport.cgi?bug=594580
    sh('ln -s %s %s' % (os.path.realpath('.git'), os.path.realpath('package')))

    with pushd('package'):

        # Install requirements
        # sh('sudo apt-get -y install debhelper devscripts git-buildpackage')

        sh(('git-dch --spawn-editor=snapshot --git-author --new-version=%s'
            ' --id-length=6 --ignore-branch --release' % (simple_version)))

        deb_changelog = path('debian') / 'changelog'
        for line in fileinput.input([deb_changelog], inplace=True):
            print line.replace("urgency=medium", "urgency=high"),

        # Revert workaround for git-dhc bug
        sh('rm -rf .git')

        if key is None and ppa is None:
            # A local installable package
            sh('debuild -uc -us -A')
        elif key is None and ppa is not None:
                # A sources package, signed by daemon
                sh('debuild -S')
        elif key is not None and ppa is None:
                # A signed installable package
                sh('debuild -k%s -A' % key)
        elif key is not None and ppa is not None:
                # A signed, source package
                sh('debuild -k%s -S' % key)

    if ppa is not None:
        sh('dput ppa:%s geonode_%s_source.changes' % (ppa, simple_version))


@task
def publish():
    if 'GPG_KEY_GEONODE' in os.environ:
        key = os.environ['GPG_KEY_GEONODE']
    else:
        print "You need to set the GPG_KEY_GEONODE environment variable"
        return

    call_task('deb', options={
        'key': key,
        'ppa': 'geonode/testing',
    })

    version, simple_version = versions()
    sh('git add package/debian/changelog')
    sh('git commit -m "Updated changelog for version %s"' % version)
    sh('git tag %s' % version)
    sh('git push origin %s' % version)
    sh('git tag debian/%s' % simple_version)
    sh('git push origin debian/%s' % simple_version)
    sh('git push origin master')
    sh('python setup.py sdist upload')


def versions():
    import geonode
    from geonode.version import get_git_changeset
    raw_version = geonode.__version__
    version = geonode.get_version()
    timestamp = get_git_changeset()

    major, minor, revision, stage, edition = raw_version

    branch = 'dev'

    if stage == 'final':
        stage = 'thefinal'

    if stage == 'alpha' and edition == 0:
        tail = '%s%s' % (branch, timestamp)
    else:
        tail = '%s%s' % (stage, edition)

    simple_version = '%s.%s.%s+%s' % (major, minor, revision, tail)
    return version, simple_version


def kill(arg1, arg2):
    """Stops a proces that contains arg1 and is filtered by arg2
    """
    from subprocess import Popen, PIPE

    # Wait until ready
    t0 = time.time()
    # Wait no more than these many seconds
    time_out = 30
    running = True

    while running and time.time() - t0 < time_out:
        if os.name == 'nt':
            p = Popen('tasklist | find "%s"' % arg1, shell=True,
                      stdin=PIPE, stdout=PIPE, stderr=PIPE, close_fds=False)
        else:
            p = Popen('ps aux | grep %s' % arg1, shell=True,
                      stdin=PIPE, stdout=PIPE, stderr=PIPE, close_fds=True)

        lines = p.stdout.readlines()

        running = False
        for line in lines:
            # this kills all java.exe and python including self in windows
            if ('%s' % arg2 in line) or (os.name == 'nt' and '%s' % arg1 in line):
                running = True

                # Get pid
                fields = line.strip().split()

                info('Stopping %s (process number %s)' % (arg1, fields[1]))
                if os.name == 'nt':
                    kill = 'taskkill /F /PID "%s"' % fields[1]
                else:
                    kill = 'kill -9 %s 2> /dev/null' % fields[1]
                os.system(kill)

        # Give it a little more time
        time.sleep(1)
    else:
        pass

    if running:
        raise Exception('Could not stop %s: '
                        'Running processes are\n%s'
                        % (arg1, '\n'.join([l.strip() for l in lines])))


def waitfor(url, timeout=300):
    started = False
    for a in xrange(timeout):
        try:
            resp = urllib.urlopen(url)
        except IOError:
            pass
        else:
            if resp.getcode() == 200:
                started = True
                break
        time.sleep(1)
    return started


def justcopy(origin, target):
    if os.path.isdir(origin):
        shutil.rmtree(target, ignore_errors=True)
        shutil.copytree(origin, target)
    elif os.path.isfile(origin):
        if not os.path.exists(target):
            os.makedirs(target)
        shutil.copy(origin, target)<|MERGE_RESOLUTION|>--- conflicted
+++ resolved
@@ -372,13 +372,6 @@
         try:
             sh(('java -version'))
         except:
-<<<<<<< HEAD
-            if not options.get('java_path', None):
-                msg = ("Paver cannot find java in the Windows Environment.  "
-                       "Please provide the --java_path flag with your full path to java.exe "
-                       "e.g. --java_path=C:/path/to/java/bin/java.exe")
-                print msg
-=======
             print "Java was not found in your path.  Trying some other options: "
             javapath_opt = None
             if os.environ.get('JAVA_HOME', None):
@@ -390,7 +383,6 @@
                 print "Paver cannot find java in the Windows Environment.  \
                 Please provide the --java_path flag with your full path to \
                 java.exe e.g. --java_path=C:/path/to/java/bin/java.exe"
->>>>>>> e96b9f7b
                 sys.exit(1)
             # if there are spaces
             javapath = 'START /B "" "' + javapath_opt + '"'
