{% extends "page_layout.html" %}
{% load i18n %}
{% load geonode_auth %}
{% load dialogos_tags %}
{% load agon_ratings_tags %}

{% block head %}
{% include "geonode/ext_header.html" %}
{% include "geonode/app_header.html" %}
{% include "geonode/geo_header.html" %}
{{ block.super }}
<script type="text/javascript">
var app;
Ext.onReady(function() {
{% has_obj_perm user map "maps.change_map_permissions" as can_change_permissions %}
{% autoescape off %}
    var config = Ext.apply({
        useToolbar: false,
        proxy: "/proxy/?url=",
        rest: "/maps/",

        // tell the map viewer where and how to be rendered
        portalConfig: {
            height: 300,
            renderTo: "embedded_map"
        }
    }, {{ config }});
    app = new GeoExplorer.Viewer(config);
{% if can_change_permissions %}
    new GeoNode.PermissionsEditor({
        levels: {
            'admin': 'map_admin',
            'readwrite': 'map_readwrite',
            'readonly': 'map_readonly',
            '_none': '_none'
        },
        renderTo: "permissions_form",
        userLookup: "{% url auth_ajax_lookup %}",
        permissions: {{ permissions_json }},
        listeners: {
            updated: function(perms) {
                var submitTo = "{% url maps_ajax_perm map.id %}";
                Ext.Ajax.request({ url: submitTo, jsonData: perms.writePermissions() });
            }
        }
    });
{% endif %}
{% endautoescape %}
});
</script>
{% endblock %}

{% block start_body_js %}
<div id="fb-root"></div>
<script>(function(d, s, id) {
  var js, fjs = d.getElementsByTagName(s)[0];
  if (d.getElementById(id)) {return;}
  js = d.createElement(s); js.id = id;
  js.src = "//connect.facebook.net/en_US/all.js#xfbml=1";
  fjs.parentNode.insertBefore(js, fjs);
}(document, 'script', 'facebook-jssdk'));</script>
{% endblock %}

{% block main %}
<div class="twocol">
<<<<<<< HEAD
	{% overall_rating map "map" as map_rating %}
	<h3>{{map.title}}</h3>
	<div class="overall_rating" data-rating="{{ map_rating }}"></div>



=======
  <h3>{{map.title}}</h3>
  <g:plusone size="small" href="http://{{ request.get_host }}{{ request.get_full_path }}"></g:plusone>
  <div class="fb-like" data-href="http://{{ request.get_host }}{{ request.get_full_path }}" data-send="false" data-width="50" data-layout="button_count" data-show-faces="false"></div>
>>>>>>> 82119533
  <p><strong>{% trans "Abstract:" %}</strong> {{map.abstract}}</p>

  <div id="embedded_map">
  </div>
  <p><strong>{% trans "Contact:" %}</strong> <a href="{{ map.owner.get_profile.get_absolute_url }}">{{ map.owner }}</a></a></p>

<<<<<<< HEAD
    <h3>{% trans "Comments" %}</h1>
    <div class="comments_container">
        {% comments map as comments %}
        {% for comment in comments %}
            <div class="comment">
                <p class="comment_author">{{ comment.author.get_full_name|default:comment.author|capfirst }}</p>
                <div class="comment_content">
                    {{ comment.comment|escape|urlize|safe }} &mdash; 
                    <span class="comment_ago">
                    {% blocktrans with comment.submit_date|timesince as age %}
                    {{ age }} ago
                    {% endblocktrans %}
                    </span>
                </div>
            </div>
        {% endfor %}

        {% if request.user.is_authenticated %}
            <h3>{% trans "Post a comment" %}</h3>
            {% comment_form map as comment_form %}
            <form method="POST" action="{% comment_target map %}">
                {% csrf_token %}
                <div class="comment_box">
                    {{ comment_form.comment }}
                </div>
                <div class="comment_post">
                    <input type="submit" value="{% trans "Submit" %}" />
                </div>
                <input type="hidden" name="next" value="{{ request.path }}" />
            </form>
        {% else %}
            <p><a href="{% url auth_login %}">{% trans "Login to add a comment" %}</a></p>
        {% endif %}
    </div>

	{% if request.user.is_authenticated %}
		<h3>{% trans "Rate this map" %}</h3>
		{% user_rating request.user map "map" as user_map_rating %}
		<div id="user_rating" class="category-map"></div>
	{% endif %}

=======
  <h3>Social</h3>
>>>>>>> 82119533
</div>
{% endblock %}
{% block sidebar %}
<div id="sidebar" class="threecol">
    <h3>{% trans "Download" %}</h3>
    <p><a href="{% url maps_download map.id %}">{% trans "Download all layers included in this map" %}</a></p>
    <h3>{% trans "Layers" %}</h3>
  <p>{% trans "This map uses the following layers" %} </p>
  <ul>
    {% for layer in layers %}
    {% if not layer.group == "background" %}
    <li>{% autoescape off %}{{layer.local_link}}{% endautoescape %}</li>
    {% endif %}
    {% endfor %}
  </ul>
  <h3>{% trans "Manage" %}</h3>
  <ul>
    {% has_obj_perm user map "maps.change_map" as can_change %}
    {% has_obj_perm user map "maps.delete_map" as can_delete %}

    <li><a href="{% url maps_view map.id %}">{% trans "View or edit this map" %}</a></li>
    {% if can_change %}
    <li><a href="{% url maps_controller map.id %}?describe">{% trans "Edit metadata" %}</a></li>
    {% endif %}
    {% if can_delete %}
    <li><a href="{% url maps_controller map.id %}?remove">{% trans "Delete map" %}</a></li>
    {% endif %}
    <li><a href="{% url maps_new %}?copy={{map.id}}">{% trans "Duplicate map" %}</a></li>
  </ul>
  {% has_obj_perm user map "maps.change_map_permissions" as can_change_permissions %}
  {% if can_change_permissions %}
  <h3>{% trans "Permissions" %}</h3>
    <p>{% trans "Select what kind of privileges to allow." %}</p>
    <div id="permissions_form"></div>
  {% endif %}
</div>
{% endblock %}

{% block end_body_js %}
<<<<<<< HEAD
{% if request.user.is_authenticated %}
	{% user_rating_js request.user map "map" %}
{% else %}
	<script src="{{ STATIC_URL }}agon_ratings/js/jquery.raty.js"></script>
{% endif %}
<script>
	$(function() {
		$('div.overall_rating').raty({
			half: true,
			readOnly: true,
			start: $('div.overall_rating').data('rating'),
			path: "{{ STATIC_URL }}agon_ratings/img/"
		});
	});
=======
<script type="text/javascript">
	(function() {
		var po = document.createElement('script'); po.type = 'text/javascript'; po.async = true;
		po.src = 'https://apis.google.com/js/plusone.js';
		var s = document.getElementsByTagName('script')[0]; s.parentNode.insertBefore(po, s);
	})();
>>>>>>> 82119533
</script>
{% endblock %}<|MERGE_RESOLUTION|>--- conflicted
+++ resolved
@@ -63,25 +63,17 @@
 
 {% block main %}
 <div class="twocol">
-<<<<<<< HEAD
-	{% overall_rating map "map" as map_rating %}
-	<h3>{{map.title}}</h3>
+   {% overall_rating map "map" as map_rating %}
+  <h3>{{map.title}}</h3>
 	<div class="overall_rating" data-rating="{{ map_rating }}"></div>
-
-
-
-=======
-  <h3>{{map.title}}</h3>
   <g:plusone size="small" href="http://{{ request.get_host }}{{ request.get_full_path }}"></g:plusone>
   <div class="fb-like" data-href="http://{{ request.get_host }}{{ request.get_full_path }}" data-send="false" data-width="50" data-layout="button_count" data-show-faces="false"></div>
->>>>>>> 82119533
   <p><strong>{% trans "Abstract:" %}</strong> {{map.abstract}}</p>
 
   <div id="embedded_map">
   </div>
   <p><strong>{% trans "Contact:" %}</strong> <a href="{{ map.owner.get_profile.get_absolute_url }}">{{ map.owner }}</a></a></p>
 
-<<<<<<< HEAD
     <h3>{% trans "Comments" %}</h1>
     <div class="comments_container">
         {% comments map as comments %}
@@ -123,9 +115,7 @@
 		<div id="user_rating" class="category-map"></div>
 	{% endif %}
 
-=======
   <h3>Social</h3>
->>>>>>> 82119533
 </div>
 {% endblock %}
 {% block sidebar %}
@@ -165,7 +155,6 @@
 {% endblock %}
 
 {% block end_body_js %}
-<<<<<<< HEAD
 {% if request.user.is_authenticated %}
 	{% user_rating_js request.user map "map" %}
 {% else %}
@@ -180,13 +169,11 @@
 			path: "{{ STATIC_URL }}agon_ratings/img/"
 		});
 	});
-=======
 <script type="text/javascript">
 	(function() {
 		var po = document.createElement('script'); po.type = 'text/javascript'; po.async = true;
 		po.src = 'https://apis.google.com/js/plusone.js';
 		var s = document.getElementsByTagName('script')[0]; s.parentNode.insertBefore(po, s);
 	})();
->>>>>>> 82119533
 </script>
 {% endblock %}