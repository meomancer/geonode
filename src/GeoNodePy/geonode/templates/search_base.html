{% extends "page_layout.html" %}
{% load i18n %}
{% load navbar %}

{% block title %} {% trans "Search Data" %} - {{ block.super }} {% endblock %}

{% block head %}
{% include "geonode/ext_header.html" %}
{% include "geonode/openlayers_header.html" %}
{% include "geonode/geoext_header.html" %}
{% include "geonode/ux_header.html" %}
{% include "geonode/gxp_header.html" %}
{{ block.super }}
<script type="text/javascript">
Ext.onReady(function(){
   {% autoescape off %}

    var bbox = new GeoNode.BoundingBoxWidget({
         proxy: "/proxy/?url=",
<<<<<<< HEAD
         renderTo: 'sidebar',
         viewerConfig: {{ viewer_config }}
=======
         background: {{ background }},
         renderTo: 'sidebar'
>>>>>>> e2bd048f
    });

    var searchTable = new GeoNode.SearchTable({
        renderTo: 'search_results',
        trackSelection: true,
        permalinkURL: '{% url search %}',
        searchURL: '{% url search_api %}',
        layerDetailURL: '{% url search_result_detail %}',
        constraints: [bbox],
        searchParams: {{init_search}}
    });
    searchTable.hookupSearchButtons('sidebar');
    
    var dataCart = new GeoNode.DataCart({
      store: searchTable.dataCart,
      renderTo: 'data_cart'
    });
    
    var dataOps = new GeoNode.DataCartOps({
      cart: dataCart,
      renderTo: 'data_ops',
      
      begin_download_url: '{% url geonode.maps.views.batch_layer_download %}',
      stop_download_url: '{{site}}geoserver/rest/process/batchDownload/kill/',
      download_url: '{{site}}geoserver/rest/process/batchDownload/download/'
    });
    
    {% endautoescape %}
});
</script>
{% endblock %}

{% block nav %} {% navbar data %} {% endblock %}

{% block main %} 

<div class="block">
  <h2>{% trans "Search" %} <span class="subtitle">{% trans "for geospatial data" %}</span></h2>

  <div id="search_results"></div>  
  <p class="explain">{%trans "Click the <b>+</b> on any row to show layer metadata or download in PDF, KML, GeoTIFF, or SHP." %}
  {% trans "To bookmark your current search use this" %} <a href="#" class="permalink">{% trans "permalink" %}</a>
  </p>
</div>

{% endblock %}

{% block sidebar %}
<div id="refine" class="block">
  <h3>{% trans "Refine Search" %}</h3>

  <div class="bbox-controls">
    <div class="bbox-enabled"><input type="checkbox" /> {% trans "By area" %}</div>
    <span class="explain">{% blocktrans %}Limit the search to data that includes features in the displayed area.{% endblocktrans %}</span>

    <div class="bbox-expand">
    </div>
  </div>
  
  <div class="search-button">Refine</div>
</div>


<div class="block">
<h3>Selected Data
  <span class="explain">{% blocktrans %}Use the checkboxes in the search results to add data to your selection.{% endblocktrans%}</span>  
</h3>

  
<div id="selection">
  <div id="data_cart"></div>
  </div>

  <div id="data_ops">
    <ul>
      <li><a href="#" class="create-map">{% trans "Create a new map" %}</a></li>
      <li><span class="export">{% trans "Export selected" %}:</span>
          <a href="#mixed" class="batch-download">Zip</a> 
      </li>
  <!--    <li><span class="export">{% trans "Export selected" %}:</span>
          <a href="#shp" class="batch-download">Shapefile</a>, 
          <a href="#geotiff" class="batch-download">GeoTiff</a>
      </li> -->
    </ul>

    <form id="create_map_form" action="{% url geonode.maps.views.newmap %}" method="POST">
    </form>
  </div>
</div>




{% endblock %}<|MERGE_RESOLUTION|>--- conflicted
+++ resolved
@@ -17,13 +17,8 @@
 
     var bbox = new GeoNode.BoundingBoxWidget({
          proxy: "/proxy/?url=",
-<<<<<<< HEAD
-         renderTo: 'sidebar',
-         viewerConfig: {{ viewer_config }}
-=======
          background: {{ background }},
          renderTo: 'sidebar'
->>>>>>> e2bd048f
     });
 
     var searchTable = new GeoNode.SearchTable({
