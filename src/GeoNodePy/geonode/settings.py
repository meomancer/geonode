--- conflicted
+++ resolved
@@ -220,24 +220,15 @@
     'django.contrib.sites',
     'django.contrib.admin',
     'django.contrib.sitemaps',
-<<<<<<< HEAD
     'django.contrib.staticfiles',
     'django.contrib.messages',
 
-=======
-
-    'staticfiles',
->>>>>>> 581a168b
     'django_extensions',
     'registration',
     'profiles',
     'avatar',
-<<<<<<< HEAD
     'dialogos',
-
-=======
     'agon_ratings',
->>>>>>> 581a168b
     'south',
 
     'geonode.core',
