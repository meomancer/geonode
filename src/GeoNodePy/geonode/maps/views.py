from geonode.core.models import AUTHENTICATED_USERS, ANONYMOUS_USERS
from geonode.maps.models import Map, Layer, MapLayer, Contact, ContactRole,Role, get_csw
from geonode import geonetwork
import geoserver
from geoserver.resource import FeatureType, Coverage
import base64
from django import forms
from django.contrib.auth import authenticate, get_backends as get_auth_backends
from django.contrib.auth.decorators import login_required
from django.contrib.auth.models import User
from django.contrib.gis.geos import GEOSGeometry
from django.core.exceptions import ObjectDoesNotExist
from django.core.urlresolvers import reverse
from django.db import transaction
from django.http import HttpResponse, HttpResponseRedirect
from django.shortcuts import render_to_response, get_object_or_404
from django.conf import settings
from django.template import RequestContext, loader
from django.utils.translation import ugettext as _
import json
import math
import httplib2 
from owslib.csw import CswRecord, namespaces
from owslib.util import nspath
import re
from urllib import urlencode
from urlparse import urlparse
import uuid
from django.views.decorators.csrf import csrf_exempt
from django.forms.models import inlineformset_factory

_user, _password = settings.GEOSERVER_CREDENTIALS

DEFAULT_TITLE = ""
DEFAULT_ABSTRACT = ""
DEFAULT_CONTACT = ""

_default_map = Map(
    title=DEFAULT_TITLE, 
    abstract=DEFAULT_ABSTRACT,
    contact=DEFAULT_CONTACT,
    projection="EPSG:900913",
    center_x=-9428760.8688778,
    center_y=1436891.8972581,
    zoom=7
)

def _baselayer(lyr, order):
    return MapLayer.objects.from_viewer_config(
        map = _default_map,
        layer = lyr,
        source = settings.MAP_BASELAYERSOURCES[lyr["source"]],
        ordering = order
    )

DEFAULT_BASELAYERS = [_baselayer(lyr, ord) for ord, lyr in enumerate(settings.MAP_BASELAYERS)]

DEFAULT_MAP_CONFIG = _default_map.viewer_json(*DEFAULT_BASELAYERS)

del _default_map
del _baselayer

def bbox_to_wkt(x0, x1, y0, y1, srid="4326"):
    return 'SRID='+srid+';POLYGON(('+x0+' '+y0+','+x0+' '+y1+','+x1+' '+y1+','+x1+' '+y0+','+x0+' '+y0+'))'
class ContactForm(forms.ModelForm):
    class Meta:
        model = Contact
        exclude = ('user',)

class LayerForm(forms.ModelForm):
    poc = forms.ModelChoiceField(empty_label = "Person outside GeoNode (fill form)",
                                 label = "Point Of Contact", required=False,
                                 queryset = Contact.objects.exclude(user=None))

    metadata_author = forms.ModelChoiceField(empty_label = "Person outside GeoNode (fill form)",
                                             label = "Metadata Author", required=False,
                                             queryset = Contact.objects.exclude(user=None))

    class Meta:
        model = Layer
        exclude = ('contacts','workspace', 'store', 'name', 'uuid', 'storeType', 'typename')

class RoleForm(forms.ModelForm):
    class Meta:
        model = ContactRole
        exclude = ('contact', 'layer')

class PocForm(forms.Form):
    contact = forms.ModelChoiceField(label = "New point of contact",
                                     queryset = Contact.objects.exclude(user=None))



MAP_LEV_NAMES = {
    Map.LEVEL_NONE  : _('No Permissions'),
    Map.LEVEL_READ  : _('Read Only'),
    Map.LEVEL_WRITE : _('Read/Write'),
    Map.LEVEL_ADMIN : _('Administrative')
}
LAYER_LEV_NAMES = {
    Layer.LEVEL_NONE  : _('No Permissions'),
    Layer.LEVEL_READ  : _('Read Only'),
    Layer.LEVEL_WRITE : _('Read/Write'),
    Layer.LEVEL_ADMIN : _('Administrative')
}

@transaction.commit_manually
def maps(request, mapid=None):
    if request.method == 'GET' and mapid is None:
        map_configs = [{"id": map.pk, "config": map.viewer_json()} for map in Map.objects.all()
                       if request.user.has_perm('maps.view_map', obj=map)]
        return HttpResponse(json.dumps({"maps": map_configs}), mimetype="application/json")
    elif request.method == 'GET' and mapid is not None:
        map = Map.objects.get(pk=mapid)
        if request.user.has_perm('maps.view_map', obj=map):
            config = map.viewer_json()
            return HttpResponse(json.dumps(config))
        else:
            return HttpResponse(loader.render_to_string('401.html', 
                RequestContext(request, {})), status=401)
        
    elif request.method == 'POST':
        if not request.user.is_authenticated():
            return HttpResponse(
                'You must be logged in to save new maps',
                mimetype="text/plain",
                status=401
            )
        try: 
            
            map = Map(owner=request.user, zoom=0, center_x=0, center_y=0)
            map.save()
            map.set_default_permissions()
            map.update_from_viewer(request.raw_post_data)
            response = HttpResponse('', status=201)
            response['Location'] = map.id
            transaction.commit()
            return response
        except Exception, e:
            transaction.rollback()
            return HttpResponse(
                "The server could not understand your request." + str(e),
                status=400, 
                mimetype="text/plain"
            )

def mapJSON(request, mapid):
    if request.method == 'GET':
        map = get_object_or_404(Map,pk=mapid) 
        if not request.user.has_perm('maps.view_map', obj=map):
            return HttpResponse(loader.render_to_string('401.html', 
                RequestContext(request, {})), status=401)
    	return HttpResponse(json.dumps(map.viewer_json()))
    elif request.method == 'PUT':
        if not request.user.is_authenticated():
            return HttpResponse(
                _("You must be logged in to save this map"),
                status=401,
                mimetype="text/plain"
            )
        map = get_object_or_404(Map, pk=mapid)
        try:
            map.update_from_viewer(request.raw_post_data)
            return HttpResponse(
                "Map successfully updated.", 
                mimetype="text/plain",
                status=204
            )
        except Exception, e:
            return HttpResponse(
                "The server could not understand the request." + str(e),
                mimetype="text/plain",
                status=400
            )

@csrf_exempt
def newmap(request):
    '''
    View that creates a new map.  
    
    If the query argument 'copy' is given, the inital map is
    a copy of the map with the id specified, otherwise the 
    default map configuration is used.  If copy is specified
    and the map specified does not exist a 404 is returned.
    '''
    if request.method == 'GET' and 'copy' in request.GET:
        mapid = request.GET['copy']
        map = get_object_or_404(Map,pk=mapid) 
        map.abstract = DEFAULT_ABSTRACT
        map.contact = DEFAULT_CONTACT
        map.title = DEFAULT_TITLE
        config = map.viewer_json()
        del config['id']
    else:
        if request.method == 'GET':
            params = request.GET
        elif request.method == 'POST':
            params = request.POST
        else:
            return HttpResponse(status=405)
        
        if 'layer' in params:
            bbox = None
            layers = []
            for layer_name in params.getlist('layer'):
                try:
                    layer = Layer.objects.get(typename=layer_name)
                except ObjectDoesNotExist:
                    # bad layer, skip 
                    continue

                layer_bbox = layer.resource.latlon_bbox
                if bbox is None:
                    bbox = layer_bbox[0:4]
                else:
                    bbox[0] = min(bbox[0], layer_bbox[0])
                    bbox[1] = max(bbox[1], layer_bbox[1])
                    bbox[2] = min(bbox[2], layer_bbox[2])
                    bbox[3] = max(bbox[3], layer_bbox[3])
                
                layers.append(MapLayer(
                    map = map,
                    name = layer.typename,
                    ows_url = settings.GEOSERVER_BASE_URL + "wms",
                    visibility = True
                ))

            if bbox is not None:
                minx, maxx, miny, maxy = [float(c) for c in bbox]
                x = (minx + maxx) / 2
                y = (miny + maxy) / 2
                wkt = "POINT(" + str(x) + " " + str(y) + ")"
                center = GEOSGeometry(wkt, srid=4326)
                center.transform(3785)

                width_zoom = math.log(360 / (maxx - minx), 2)
                height_zoom = math.log(360 / (maxy - miny), 2)

                map.center_x = center.x
                map.center_y = center.y
                map.zoom = math.ceil(min(width_zoom, height_zoom))

            config = map.viewer_json(*(DEFAULT_BASELAYERS + layers))
            config['fromLayer'] = True
        else:
            config = DEFAULT_MAP_CONFIG
    return render_to_response('maps/view.html', RequestContext(request, {
        'config': json.dumps(config), 
        'GOOGLE_API_KEY' : settings.GOOGLE_API_KEY,
        'GEOSERVER_BASE_URL' : settings.GEOSERVER_BASE_URL
    }))

h = httplib2.Http()
h.add_credentials(_user,_password)

@login_required
def map_download(request, mapid):
    """ 
    Complicated request
    XXX To do, remove layer status once progress id done 
    This should be fix because 
    """ 
    mapObject = get_object_or_404(Map,pk=mapid)
    if not request.user.has_perm('maps.view_map', obj=mapObject):
        return HttpResponse(_('Not Permitted'), status=401)

    map_status = dict()
    if request.method == 'POST': 
        url = "%srest/process/batchDownload/launch/" % settings.GEOSERVER_BASE_URL
        resp, content = h.request(url,'POST',body=mapObject.json)
        if resp.status != 404 or 400: 
            request.session["map_status"] = eval(content)
            map_status = eval(content)
        else: 
            pass # XXX fix
    if request.method == 'GET':
        if "map_status" in request.session and type(request.session["map_status"]) == dict:
            msg = "You already started downloading a map"
        else: 
            msg = "You should download a map" 
    return render_to_response('maps/download.html', RequestContext(request, {
         "map_status" : map_status,
         "map" : mapObject,
         "geoserver" : settings.GEOSERVER_BASE_URL,
         "site" : settings.SITEURL
    }))
    

def check_download(request):
    """
    this is an endpoint for monitoring map downloads
    """
    try:
        layer = request.session["map_status"] 
        if type(layer) == dict:
            url = "%srest/process/batchDownload/status/%s" % (settings.GEOSERVER_BASE_URL,layer["id"])
            resp,content = h.request(url,'GET')
            status= resp.status
            if resp.status == 400:
                return HttpResponse(content="Something went wrong",status=status)
        else: 
            content = "Something Went wrong" 
            status  = 400 
    except ValueError:
        print "No layer_status in your session"
    return HttpResponse(content=content,status=status)


@csrf_exempt
def batch_layer_download(request):
    """
    batch download a set of layers
    
    POST - begin download
    GET?id=<download_id> monitor status
    """

    # currently this just piggy-backs on the map download backend 
    # by specifying an ad hoc map that contains all layers requested
    # for download. assumes all layers are hosted locally.
    # status monitoring is handled slightly differently.
    
    if request.method == 'POST':

        def layer_son(layer):
            return {
                "name" : layer.typename, 
                "service" : layer.service_type, 
                "metadataURL" : "http://localhost/fake/url/{name}".format(name=layer.name),
                "serviceURL" : "http://localhost/%s" %layer.name,
            } 
            
        
        fake_map = { 
            "map" : { 
                "title" : "Batch Download", 
                "abstract" : "Collection of layers selected from GeoNode", 
                "author" : "The GeoNode Team",
            }, 
            "layers" : []
        }
        

        for layer_id in request.POST.getlist('layer'):
            try:
                layer = Layer.objects.get(typename=layer_id)
                
                if layer is not None:
                    fake_map['layers'].append(layer_son(layer))
            except ObjectDoesNotExist:
                # bad layer, skip 
                continue

        url = "%srest/process/batchDownload/launch/" % settings.GEOSERVER_BASE_URL
        resp, content = h.request(url,'POST',body=json.dumps(fake_map))
        return HttpResponse(content, status=resp.status)

    
    if request.method == 'GET':
        # essentially, this just proxies back to geoserver
        download_id = request.GET.get('id', None)
        if download_id is None:
            return HttpResponse(status=404)

        url = "%srest/process/batchDownload/status/%s" % (settings.GEOSERVER_BASE_URL, download_id)
        resp,content = h.request(url,'GET')
        return HttpResponse(content, status=resp.status)



def view_map_permissions(request, mapid):
    map = get_object_or_404(Map,pk=mapid) 

    if not request.user.has_perm('maps.change_map_permissions', obj=map):
        return HttpResponse(loader.render_to_string('401.html', 
            RequestContext(request, {'error_message': 
                _("You are not permitted to view this map's permissions")})), status=401)

    ctx = _view_perms_context(map, MAP_LEV_NAMES)
    ctx['map'] = map
    return render_to_response("maps/permissions.html", RequestContext(request, ctx))
                              

# XXX should not be exempt
@csrf_exempt
@login_required
def edit_map_permissions(request, mapid):
    map = get_object_or_404(Map,pk=mapid) 

    if not request.user.has_perm('maps.change_map_permissions', obj=map):
        return HttpResponse(loader.render_to_string('401.html', 
            RequestContext(request, {'error_message':
                _("You are not permitted to edit this map's permissions")})), status=401)
    
    if request.method == 'GET':
        info = _perms_info_json(map, MAP_LEV_NAMES)
        ctx = {'map': map, 'permissions_json': info}
        return render_to_response("maps/edit_permissions.html", RequestContext(request, ctx))
    elif request.method == 'POST':        
        errors = _handle_perms_edit(request, map)
        result = {}
        if len(errors) > 0:
            result['success'] = False
            result['errors'] = errors
        else:
            result['success'] = True
            result['redirect_to'] = reverse('view_map_permissions', args=(map.id,))
        result = json.dumps(result)

        return HttpResponse(result, mimetype="application/javascript")


@login_required
def deletemap(request, mapid):
    ''' Delete a map, and its constituent layers. '''
    map = get_object_or_404(Map,pk=mapid) 

<<<<<<< HEAD
    if not request.user.has_perm('maps.delete_map', obj=map):
        return HttpResponse(loader.render_to_string('401.html', 
            RequestContext(request, {'error_message': 
                _("You are not permitted to delete this map.")})), status=401)

    layers = MapLayer.objects.filter(map=map.id) 
     
    map.delete()
    for layer in layers:
        layer.delete()
        return HttpResponseRedirect(reverse('geonode.views.community'))
=======
    if request.method == 'GET':
        return render_to_response("maps/map_remove.html", RequestContext(request, {
            "map": map
        }))
    elif request.method == 'POST':
        layers = map.layer_set.all()
        for layer in layers:
            layer.delete()
        map.delete()

        return HttpResponseRedirect(reverse("data"))
>>>>>>> e642c0ac

def mapdetail(request,mapid): 
    '''
    The view that show details of each map
    '''
    map = get_object_or_404(Map,pk=mapid)
    if not request.user.has_perm('maps.view_map', obj=map):
        return HttpResponse(loader.render_to_string('401.html', 
            RequestContext(request, {'error_message': 
                _("You are not allowed to view this map.")})), status=401)
     
    config = map.viewer_json()
    config = json.dumps(config)
    layers = MapLayer.objects.filter(map=map.id) 
    return render_to_response("maps/mapinfo.html", RequestContext(request, {
        'config': config, 
        'map': map,
        'layers': layers
    }))

def map_controller(request, mapid):
    '''
    main view for map resources, dispatches to correct 
    view based on method and query args. 
    '''
    if 'remove' in request.GET: 
        return deletemap(request, mapid)
    else:
        return mapdetail(request, mapid)

def view(request, mapid):
    """  
    The view that returns the map composer opened to
    the map with the given map ID.
    """
    map = Map.objects.get(pk=mapid)
    if not request.user.has_perm('maps.view_map', obj=map):
        return HttpResponse(loader.render_to_string('401.html', 
            RequestContext(request, {'error_message': 
                _("You are not allowed to view this map.")})), status=401)    
    
    config = map.viewer_json()
    return render_to_response('maps/view.html', RequestContext(request, {
        'config': json.dumps(config),
        'GOOGLE_API_KEY' : settings.GOOGLE_API_KEY,
        'GEOSERVER_BASE_URL' : settings.GEOSERVER_BASE_URL
    }))

def embed(request, mapid=None):
    if mapid is None:
        config = DEFAULT_MAP_CONFIG
    else:
        map = Map.objects.get(pk=mapid)
        if not request.user.has_perm('maps.view_map', obj=map):
            return HttpResponse(_("Not Permitted"), status=401, mimetype="text/plain")
        
        config = map.viewer_json()
    return render_to_response('maps/embed.html', RequestContext(request, {
        'config': json.dumps(config)
    }))


def data(request):
    return render_to_response('data.html', RequestContext(request, {
        'GEOSERVER_BASE_URL':settings.GEOSERVER_BASE_URL
    }))

def view_js(request, mapid):
    map = Map.objects.get(pk=mapid)
    if not request.user.has_perm('maps.view_map', obj=map):
        return HttpResponse(_("Not Permitted"), status=401, mimetype="text/plain")
    config = map.viewer_json()
    return HttpResponse(json.dumps(config), mimetype="application/javascript")

def fixdate(str):
    return " ".join(str.split("T"))

class LayerDescriptionForm(forms.Form):
    title = forms.CharField(300)
    abstract = forms.CharField(1000, widget=forms.Textarea, required=False)
    keywords = forms.CharField(500, required=False)

@csrf_exempt
@login_required
def _describe_layer(request, layer):
    if request.user.is_authenticated():
        if not request.user.has_perm('maps.change_layer', obj=layer):
            return HttpResponse(loader.render_to_string('401.html', 
                RequestContext(request, {'error_message': 
                    _("You are not permitted to modify this layer's metadata")})), status=401)
        
        poc = layer.poc
        metadata_author = layer.metadata_author
        poc_role = ContactRole.objects.get(layer=layer, role=layer.poc_role)
        metadata_author_role = ContactRole.objects.get(layer=layer, role=layer.metadata_author_role)

        if request.method == "POST":
            layer_form = LayerForm(request.POST, instance=layer, prefix="layer")
            if layer_form.is_valid():
                new_poc = layer_form.cleaned_data['poc']
                new_author = layer_form.cleaned_data['metadata_author']

                if new_poc is None:
                    poc_form = ContactForm(request.POST, prefix="poc")
                    if poc_form.has_changed and poc_form.is_valid():
                        new_poc = poc_form.save()

                if new_author is None:
                    author_form = ContactForm(request.POST, prefix="author")
                    if author_form.has_changed and author_form.is_valid():
                        new_author = author_form.save()

                if new_poc is not None and new_author is not None:
                    the_layer = layer_form.save(commit=False)
                    the_layer.poc = new_poc
                    the_layer.metadata_author = new_author
                    the_layer.save()
                    return HttpResponseRedirect("/data/" + layer.typename)

        else:
            layer_form = LayerForm(instance=layer, prefix="layer")
            if poc.user is None:
                poc_form = ContactForm(instance=poc, prefix="poc")
            else:
                layer_form.fields['poc'].initial = poc.id
                poc_form = ContactForm(prefix="poc")
                poc_form.hidden=True

            if metadata_author.user is None:
                author_form = ContactForm(instance=metadata_author, prefix="author")
            else:
                layer_form.fields['metadata_author'].initial = metadata_author.id
                author_form = ContactForm(prefix="author")
                author_form.hidden=True

        return render_to_response("maps/layer_describe.html", RequestContext(request, {
            "layer": layer,
            "layer_form": layer_form,
            "poc_form": poc_form,
            "author_form": author_form,
        }))
    else: 
        return HttpResponse("Not allowed", status=403)

@csrf_exempt
def _removeLayer(request,layer):
    if request.user.is_authenticated():
        if not request.user.has_perm('maps.delete_layer', obj=layer):
            return HttpResponse(loader.render_to_string('401.html', 
                RequestContext(request, {'error_message': 
                    _("You are not permitted to delete this layer")})), status=401)
        
        if (request.method == 'GET'):
            return render_to_response('maps/layer_remove.html',RequestContext(request, {
                "layer": layer
            }))
        if (request.method == 'POST'):
            layer.delete()
            return HttpResponseRedirect(reverse("data"))
        else:
            return HttpResponse("Not allowed",status=403) 
    else:  
        return HttpResponse("Not allowed",status=403)

@csrf_exempt
def _changeLayerDefaultStyle(request,layer):
    if request.user.is_authenticated():
        if not request.user.has_perm('maps.change_layer', obj=layer):
            return HttpResponse(loader.render_to_string('401.html', 
                RequestContext(request, {'error_message': 
                    _("You are not permitted to modify this layer")})), status=401)
        
        if (request.method == 'POST'):
            style_name = request.POST.get('defaultStyle')

            # would be nice to implement
            # better handling of default style switching
            # in layer model or deeper (gsconfig.py, REST API)

            old_default = layer.default_style
            if old_default.name == style_name:
                return HttpResponse("Default style for %s remains %s" % (layer.name, style_name), status=200)

            # This code assumes without checking
            # that the new default style name is included
            # in the list of possible styles.

            new_style = (style for style in layer.styles if style.name == style_name).next()

            layer.default_style = new_style
            layer.styles = [s for s in layer.styles if s.name != style_name] + [old_default]
            layer.save()
            return HttpResponse("Default style for %s changed to %s" % (layer.name, style_name),status=200)
        else:
            return HttpResponse("Not allowed",status=403)
    else:  
        return HttpResponse("Not allowed",status=403)

@csrf_exempt
def layerController(request, layername):
    layer = get_object_or_404(Layer, typename=layername)
    if (request.META['QUERY_STRING'] == "describe"):
        return _describe_layer(request,layer)
    if (request.META['QUERY_STRING'] == "remove"):
        return _removeLayer(request,layer)
    if (request.META['QUERY_STRING'] == "update"):
        return _updateLayer(request,layer)
    if (request.META['QUERY_STRING'] == "style"):
        return _changeLayerDefaultStyle(request,layer)
    else: 
        if not request.user.has_perm('maps.view_layer', obj=layer):
            return HttpResponse(loader.render_to_string('401.html', 
                RequestContext(request, {'error_message': 
                    _("You are not permitted to view this layer")})), status=401)
        
        metadata = layer.metadata_csw()

        maplayer = MapLayer(name = layer.typename, ows_url = settings.GEOSERVER_BASE_URL + "wms")

        # center/zoom don't matter; the viewer will center on the layer bounds
        map = Map(projection="EPSG:900913")

        return render_to_response('maps/layer.html', RequestContext(request, {
            "layer": layer,
            "metadata": metadata,
            "viewer": json.dumps(map.viewer_json(* (DEFAULT_BASELAYERS + [maplayer]))),
            "GEOSERVER_BASE_URL": settings.GEOSERVER_BASE_URL
	    }))


GENERIC_UPLOAD_ERROR = _("There was an error while attempting to upload your data. \
Please try again, or contact and administrator if the problem continues.")

@login_required
@csrf_exempt
def upload_layer(request):
    if request.method == 'GET':
        return render_to_response('maps/layer_upload.html',
                                  RequestContext(request, {}))
    elif request.method == 'POST':
        try:
            layer, errors = _handle_layer_upload(request)
        except:
            errors = [GENERIC_UPLOAD_ERROR] 
        
        result = {}
        if len(errors) > 0:
            result['success'] = False
            result['errors'] = errors
        else:
            result['success'] = True
            result['redirect_to'] = reverse('geonode.maps.views.layerController', args=(layer.typename,)) + "?describe"

        result = json.dumps(result)
        return render_to_response('json_html.html',
                                  RequestContext(request, {'json': result}))


@login_required
@csrf_exempt
def _updateLayer(request, layer):
    if not request.user.has_perm('maps.change_layer', obj=layer):
        return HttpResponse(loader.render_to_string('401.html', 
            RequestContext(request, {'error_message': 
                _("You are not permitted to modify this layer")})), status=401)
    
    if request.method == 'GET':
        cat = Layer.objects.gs_catalog
        info = cat.get_resource(layer.name)
        is_featuretype = info.resource_type == FeatureType.resource_type
        
        return render_to_response('maps/layer_replace.html',
                                  RequestContext(request, {'layer': layer,
                                                           'is_featuretype': is_featuretype}))
    elif request.method == 'POST':
        try:
            layer, errors = _handle_layer_upload(request, layer=layer)
        except:
            errors = [GENERIC_UPLOAD_ERROR] 

        result = {}
        if len(errors) > 0:
            result['success'] = False
            result['errors'] = errors
        else:
            result['success'] = True
            result['redirect_to'] = reverse('geonode.maps.views.layerController', args=(layer.typename,)) + "?describe"

    result = json.dumps(result)
    return render_to_response('json_html.html',
                              RequestContext(request, {'json': result}))

def _handle_layer_upload(request, layer=None):
    """
    handle upload of layer data. if specified, the layer given is 
    overwritten, otherwise a new layer is created.
    """

    base_file = request.FILES.get('base_file');
    if not base_file:
        return [_("You must specify a layer data file to upload.")]
    
    if layer is None:
        overwrite = False
        # XXX Give feedback instead of just replacing name
        # XXX We need a better way to remove xml-unsafe characters
        name = base_file.name[0:-4]
        name = name.replace(" ", "_")
        proposed_name = name
        count = 1
        while Layer.objects.filter(name=proposed_name).count() > 0:
            proposed_name = "%s_%d" % (name, count)
            count = count + 1
        name = proposed_name
    else:
        overwrite = True
        name = layer.name

    errors = []
    cat = Layer.objects.gs_catalog
    
    if not name:
        return[_("Unable to determine layer name.")]

    # shapefile upload
    elif base_file.name.lower().endswith('.shp'):
        # check that we are uploading the same resource 
        # type as the existing resource.
        if layer is not None:
            info = cat.get_resource(name)
            if info.resource_type != FeatureType.resource_type:
                return [_("This resource may only be replaced with raster data.")]
        
        create_store = cat.create_featurestore
        dbf_file = request.FILES.get('dbf_file')
        shx_file = request.FILES.get('shx_file')
        prj_file = request.FILES.get('prj_file')
        
        if not dbf_file: 
            errors.append(_("You must specify a .dbf file when uploading a shapefile."))
        if not shx_file: 
            errors.append(_("You must specify a .shx file when uploading a shapefile."))

        if errors:
            return None, errors
        
        # ... bundle the files together and send them along
        cfg = {
            'shp': base_file,
            'dbf': dbf_file,
            'shx': shx_file
        }
        if prj_file:
            cfg['prj'] = prj_file


    # any other type of upload
    else:
        if layer is not None:
            info = cat.get_resource(name)
            if info.resource_type != Coverage.resource_type:
                return [_("This resource may only be replaced with shapefile data.")]

        # ... we attempt to let geoserver figure it out, guessing it is coverage 
        create_store = cat.create_coveragestore
        cfg = base_file

    try:
        create_store(name, cfg, overwrite=overwrite)
    except geoserver.catalog.UploadError:
        errors.append(_("An error occurred while loading the data."))
    except geoserver.catalog.ConflictingDataError:
        errors.append(_("There is already a layer with the given name."))


    # if we successfully created the store in geoserver...
    if len(errors) == 0 and layer is None:
        gs_resource = None
        csw_record = None
        layer = None
        try:
            gs_resource = cat.get_resource(name)
            if gs_resource.latlon_bbox is None:
                # If GeoServer couldn't figure out the projection, we just
                # assume it's lat/lon to avoid a bad GeoServer configuration

                gs_resource.latlon_bbox = gs_resource.native_bbox
                gs_resource.projection = "EPSG:4326"
                cat.save(gs_resource)
            typename = gs_resource.store.workspace.name + ':' + gs_resource.name
            
            # if we created a new store, create a new layer
            layer = Layer.objects.create(name=gs_resource.name, 
                                         store=gs_resource.store.name,
                                         storeType=gs_resource.store.resource_type,
                                         typename=typename,
                                         workspace=gs_resource.store.workspace.name,
                                         title=gs_resource.title,
                                         uuid=str(uuid.uuid4()),
                                         owner=request.user)
            # A user without a profile might be uploading this
            poc_contact, __ = Contact.objects.get_or_create(user=request.user,
                                                   defaults={"name": request.user.username })
            author_contact, __ = Contact.objects.get_or_create(user=request.user,
                                                   defaults={"name": request.user.username })
            layer.poc = poc_contact
            layer.metadata_author = author_contact
            layer.save()
            layer.set_default_permissions()
        except:
            # Something went wrong, let's try and back out any changes
            if gs_resource is not None:
                # no explicit link from the resource to the layer, bah
                gs_layer = cat.get_layer(gs_resource.name) 
                store = gs_resource.store
                try:
                    cat.delete(gs_layer)
                except:
                    pass

                try: 
                    cat.delete(gs_resource)
                except:
                    pass

                try: 
                    cat.delete(store)
                except:
                    pass
            if csw_record is not None:
                try:
                    gn.delete(csw_record)
                except:
                    pass
            if layer is not None:
                layer.delete()
            layer = None
            errors.append(GENERIC_UPLOAD_ERROR)

    return layer, errors



@login_required
def view_layer_permissions(request, layername):
    layer = get_object_or_404(Layer,typename=layername) 

    if not request.user.has_perm('maps.change_layer_permissions', obj=layer):
        return HttpResponse(loader.render_to_string('401.html', 
            RequestContext(request, {'error_message': 
                _("You are not permitted to view this layer's permissions")})), status=401)
    
    ctx = _view_perms_context(layer, LAYER_LEV_NAMES)
    ctx['layer'] = layer
    return render_to_response("maps/layer_permissions.html", RequestContext(request, ctx))

def _view_perms_context(obj, level_names):

    ctx =  obj.get_all_level_info()
    def lname(l):
        return level_names.get(l, _("???"))
    ctx[ANONYMOUS_USERS] = lname(ctx.get(ANONYMOUS_USERS, obj.LEVEL_NONE))
    ctx[AUTHENTICATED_USERS] = lname(ctx.get(AUTHENTICATED_USERS, obj.LEVEL_NONE))

    ulevs = []
    for u, l in ctx['users'].items():
        ulevs.append([u, lname(l)])
    ulevs.sort()
    ctx['users'] = ulevs

    return ctx

def _perms_info_json(obj, level_names):
    info = obj.get_all_level_info()
    # these are always specified even if none
    info[ANONYMOUS_USERS] = info.get(ANONYMOUS_USERS, obj.LEVEL_NONE)
    info[AUTHENTICATED_USERS] = info.get(AUTHENTICATED_USERS, obj.LEVEL_NONE)
    info['users'] = sorted(info['users'].items())
    info['all_usernames'] = [x[0] for x in User.objects.values_list('username').order_by()]
    info['levels'] = [(i, level_names[i]) for i in obj.permission_levels]
    return json.dumps(info)

INVALID_PERMISSION_MESSAGE = _("Invalid permission level.")
def _handle_perms_edit(request, obj):
    errors = []
    params = request.POST
    valid_pl = obj.permission_levels
    
    anon_level = params[ANONYMOUS_USERS]
    # validate anonymous level, disallow admin level
    if not anon_level in valid_pl or anon_level == obj.LEVEL_ADMIN:
        errors.append(_("Anonymous Users") + ": " + INVALID_PERMISSION_MESSAGE)
    
    all_auth_level = params[AUTHENTICATED_USERS]
    if not all_auth_level in valid_pl:
        errors.append(_("Registered Users") + ": " + INVALID_PERMISSION_MESSAGE)

    kpat = re.compile("^u_(.*)_level$")
    ulevs = {}
    for k, level in params.items(): 
        m = kpat.match(k)
        if m: 
            username = m.groups()[0]
            if not level in valid_pl:
                errors.append(_("User") + " " + username + ": " + INVALID_PERMISSION_MESSAGE)
            else:
                ulevs[username] = level

    if len(errors) == 0: 
        obj.set_gen_level(ANONYMOUS_USERS, anon_level)
        obj.set_gen_level(AUTHENTICATED_USERS, all_auth_level)
        
        for username, level in ulevs.items():
            user = User.objects.get(username=username)
            obj.set_user_level(user, level)

    return errors

# XXX should not be exempt
@csrf_exempt
@login_required
def edit_layer_permissions(request, layername):
    layer = get_object_or_404(Layer,typename=layername) 

    if not request.user.has_perm('maps.change_layer_permissions', obj=layer):
        return HttpResponse(loader.render_to_string('401.html', 
            RequestContext(request, {'error_message':
                _("You are not permitted to edit this layer's permissions")})), status=401)

    if request.method == 'GET':
        info = _perms_info_json(layer, LAYER_LEV_NAMES)
        ctx = {'layer': layer, 'permissions_json': info}
        return render_to_response("maps/layer_edit_permissions.html", RequestContext(request, ctx))
    elif request.method == 'POST':

        errors = _handle_perms_edit(request, layer)
        
        result = {}
        if len(errors) > 0:
            result['success'] = False
            result['errors'] = errors
        else:
            result['success'] = True
            result['redirect_to'] = reverse('view_layer_permissions', args=(layer.typename,))
        result = json.dumps(result)

        return HttpResponse(result, mimetype="application/javascript")


def _get_basic_auth_info(request):
    """
    grab basic auth info
    """
    meth, auth = request.META['HTTP_AUTHORIZATION'].split()
    if meth.lower() != 'basic':
        raise ValueError
    username, password = base64.b64decode(auth).split(':')
    return username, password

def layer_acls(request):
    """
    returns json-encoded lists of layer identifiers that 
    represent the sets of read-write and read-only layers
    for the currently authenticated user. 
    """
    
    # the layer_acls view supports basic auth, and a special 
    # user which represents the geoserver administrator that
    # is not present in django.
    acl_user = request.user
    if 'HTTP_AUTHORIZATION' in request.META:
        try:
            username, password = _get_basic_auth_info(request)
            acl_user = authenticate(username=username, password=password)

            # Nope, is it the special geoserver user?
            if (acl_user is None and 
                username == settings.GEOSERVER_CREDENTIALS[0] and
                password == settings.GEOSERVER_CREDENTIALS[1]):
                # great, tell geoserver it's an admin.
                result = {
                   'rw': [],
                   'ro': [],
                   'name': username,
                   'is_superuser':  True,
                   'is_anonymous': False
                }
                return HttpResponse(json.dumps(result), mimetype="application/json")
        except:
            pass
        
        if acl_user is None: 
            return HttpResponse(_("Bad HTTP Authorization Credentials."),
                                status=401,
                                mimetype="text/plain")

            
    all_readable = set()
    all_writable = set()
    for bck in get_auth_backends():
        if hasattr(bck, 'objects_with_perm'):
            all_readable.update(bck.objects_with_perm(acl_user,
                                                      'maps.view_layer',
                                                      Layer))
            all_writable.update(bck.objects_with_perm(acl_user,
                                                      'maps.change_layer', 
                                                      Layer))
    read_only = [x for x in all_readable if x not in all_writable]
    read_write = [x for x in all_writable if x in all_readable]

    read_only = [x[0] for x in Layer.objects.filter(id__in=read_only).values_list('typename').all()]
    read_write = [x[0] for x in Layer.objects.filter(id__in=read_write).values_list('typename').all()]
    
    result = {
        'rw': read_write,
        'ro': read_only,
        'name': acl_user.username,
        'is_superuser':  acl_user.is_superuser,
        'is_anonymous': acl_user.is_anonymous()
    }

    return HttpResponse(json.dumps(result), mimetype="application/json")


def _split_query(query):
    """
    split and strip keywords, preserve space 
    separated quoted blocks.
    """

    qq = query.split(' ')
    keywords = []
    accum = None
    for kw in qq: 
        if accum is None: 
            if kw.startswith('"'):
                accum = kw[1:]
            elif kw: 
                keywords.append(kw)
        else:
            accum += ' ' + kw
            if kw.endswith('"'):
                keywords.append(accum[0:-1])
                accum = None
    if accum is not None:
        keywords.append(accum)
    return [kw.strip() for kw in keywords if kw.strip()]



DEFAULT_SEARCH_BATCH_SIZE = 10
MAX_SEARCH_BATCH_SIZE = 25
@csrf_exempt
def metadata_search(request):
    """
    handles a basic search for data using the 
    GeoNetwork catalog.

    the search accepts: 
    q - general query for keywords across all fields
    start - skip to this point in the results
    limit - max records to return

    for ajax requests, the search returns a json structure 
    like this: 
    
    {
    'total': <total result count>,
    'next': <url for next batch if exists>,
    'prev': <url for previous batch if exists>,
    'query_info': {
        'start': <integer indicating where this batch starts>,
        'limit': <integer indicating the batch size used>,
        'q': <keywords used to query>,
    },
    'rows': [
      {
        'name': <typename>,
        'abstract': '...',
        'keywords': ['foo', ...],
        'detail' = <link to geonode detail page>,
        'attribution': {
            'title': <language neutral attribution>,
            'href': <url>
        },
        'download_links': [
            ['pdf', 'PDF', <url>],
            ['kml', 'KML', <url>],
            [<format>, <name>, <url>]
            ...
        ],
        'metadata_links': [
           ['text/xml', 'TC211', <url>],
           [<mime>, <name>, <url>],
           ...
        ]
      },
      ...
    ]}
    """
    if request.method == 'GET':
        params = request.GET
    elif request.method == 'POST':
        params = request.POST
    else:
        return HttpResponse(status=405)

    # grab params directly to implement defaults as
    # opposed to panicy django forms behavior.
    query = params.get('q', '')
    try:
        start = int(params.get('start', '0'))
    except:
        start = 0
    try:
        limit = min(int(params.get('limit', DEFAULT_SEARCH_BATCH_SIZE)),
                    MAX_SEARCH_BATCH_SIZE)
    except: 
        limit = DEFAULT_SEARCH_BATCH_SIZE

    advanced = {}
    bbox = params.get('bbox', None)
    if bbox:
        try:
            bbox = [float(x) for x in bbox.split(',')]
            if len(bbox) == 4:
                advanced['bbox'] =  bbox
        except:
            # ignore...
            pass

    result = _metadata_search(query, start, limit, **advanced)

    # XXX slowdown here to dig out result permissions
    for doc in result['rows']: 
        try: 
            layer = Layer.objects.get(uuid=doc['uuid'])
            doc['_local'] = True
            doc['_permissions'] = {
                'view': request.user.has_perm('maps.view_layer', obj=layer),
                'change': request.user.has_perm('maps.change_layer', obj=layer),
                'delete': request.user.has_perm('maps.delete_layer', obj=layer),
                'change_permissions': request.user.has_perm('maps.change_layer_permissions', obj=layer),
            }
        except Layer.DoesNotExist:
            doc['_local'] = False
            pass

    result['success'] = True
    return HttpResponse(json.dumps(result), mimetype="application/json")

def _metadata_search(query, start, limit, **kw):
    
    csw = get_csw()

    keywords = _split_query(query)
    
    csw.getrecords(keywords=keywords, startposition=start+1, maxrecords=limit, bbox=kw.get('bbox', None))
    
    
    # build results 
    # XXX this goes directly to the result xml doc to obtain 
    # correct ordering and a fuller view of the result record
    # than owslib currently parses.  This could be improved by
    # improving owslib.
    results = [_build_search_result(doc) for doc in 
               csw._records.findall('//'+nspath('Record', namespaces['csw']))]

    result = {'rows': results, 
              'total': csw.results['matches']}

    result['query_info'] = {
        'start': start,
        'limit': limit,
        'q': query
    }
    if start > 0: 
        prev = max(start - limit, 0)
        params = urlencode({'q': query, 'start': prev, 'limit': limit})
        result['prev'] = reverse('geonode.maps.views.metadata_search') + '?' + params

    next = csw.results.get('nextrecord', 0) 
    if next > 0:
        params = urlencode({'q': query, 'start': next - 1, 'limit': limit})
        result['next'] = reverse('geonode.maps.views.metadata_search') + '?' + params
    
    return result

def search_result_detail(request):
    uuid = request.GET.get("uuid")
    csw = get_csw()
    csw.getrecordbyid([uuid])
    doc = csw._records.find(nspath('Record', namespaces['csw']))
    rec = _build_search_result(doc)
    
    try:
        layer = Layer.objects.get(uuid=uuid)
        layer_is_remote = False
    except:
        layer = None
        layer_is_remote = True

    return render_to_response('maps/search_result_snippet.html', RequestContext(request, {
        'rec': rec,
        'layer': layer,
        'layer_is_remote': layer_is_remote
    }))

def _build_search_result(doc):
    """
    accepts a node representing a csw result 
    record and builds a POD structure representing 
    the search result.
    """
    if doc is None:
        return None
    # Let owslib do some parsing for us...
    rec = CswRecord(doc)
    result = {}
    result['title'] = rec.title
    result['uuid'] = rec.identifier
    result['abstract'] = rec.abstract
    result['keywords'] = [x for x in rec.subjects if x]
    result['detail'] = rec.uri or ''

    # XXX needs indexing ? how
    result['attribution'] = {'title': '', 'href': ''}

    # XXX !_! pull out geonode 'typename' if there is one
    # index this directly... 
    if rec.uri:
        try:
            result['name'] = urlparse(rec.uri).path.split('/')[-1]
        except: 
            pass
    # fallback: use geonetwork uuid
    if not result.get('name', ''):
        result['name'] = rec.identifier

    # Take BBOX from GeoNetwork Result...
    # XXX this assumes all our bboxes are in this 
    # improperly specified SRS.
    if rec.bbox is not None and rec.bbox.crs == 'urn:ogc:def:crs:::WGS 1984':
        # slight workaround for ticket 530
        result['bbox'] = {
            'minx': min(rec.bbox.minx, rec.bbox.maxx),
            'maxx': max(rec.bbox.minx, rec.bbox.maxx),
            'miny': min(rec.bbox.miny, rec.bbox.maxy),
            'maxy': max(rec.bbox.miny, rec.bbox.maxy)
        }
    
    # XXX these could be exposed in owslib record...
    # locate all download links
    format_re = re.compile(".*\((.*)(\s*Format*\s*)\).*?")
    result['download_links'] = []
    for link_el in doc.findall(nspath('URI', namespaces['dc'])):
        if link_el.get('protocol', '') == 'WWW:DOWNLOAD-1.0-http--download':
            try:
                extension = link_el.get('name', '').split('.')[-1]
                format = format_re.match(link_el.get('description')).groups()[0]
                href = link_el.text
                result['download_links'].append((extension, format, href))
            except: 
                pass

    # construct the link to the geonetwork metadata record (not self-indexed)
    md_link = settings.GEONETWORK_BASE_URL + "srv/en/csw?" + urlencode({
            "request": "GetRecordById",
            "service": "CSW",
            "version": "2.0.2",
            "OutputSchema": "http://www.isotc211.org/2005/gmd",
            "ElementSetName": "full",
            "id": rec.identifier
        })
    result['metadata_links'] = [("text/xml", "TC211", md_link)]

    return result

def browse_data(request):
    return render_to_response('data.html', RequestContext(request, {}))

@csrf_exempt    
def search_page(request):
    # for non-ajax requests, render a generic search page

    if request.method == 'GET':
        params = request.GET
    elif request.method == 'POST':
        params = request.POST
    else:
        return HttpResponse(status=405)

    map = Map(projection="EPSG:900913", zoom = 1, center_x = 0, center_y = 0)

    return render_to_response('search.html', RequestContext(request, {
        'init_search': json.dumps(params or {}),
        'viewer_config': json.dumps(map.viewer_json(*DEFAULT_BASELAYERS)),
        'GOOGLE_API_KEY' : settings.GOOGLE_API_KEY,
        "site" : settings.SITEURL
    }))


def change_poc(request, ids, template = 'maps/change_poc.html'):
    layers = Layer.objects.filter(id__in=ids.split('_'))
    if request.method == 'POST':
        form = PocForm(request.POST)
        if form.is_valid():
            for layer in layers:
                layer.poc = form.cleaned_data['contact']
                layer.save()
            # Process the data in form.cleaned_data
            # ...
            return HttpResponseRedirect('/admin/maps/layer') # Redirect after POST
    else:
        form = PocForm() # An unbound form
    return render_to_response(template, RequestContext(request, 
                                  {'layers': layers, 'form': form }))<|MERGE_RESOLUTION|>--- conflicted
+++ resolved
@@ -415,19 +415,11 @@
     ''' Delete a map, and its constituent layers. '''
     map = get_object_or_404(Map,pk=mapid) 
 
-<<<<<<< HEAD
     if not request.user.has_perm('maps.delete_map', obj=map):
         return HttpResponse(loader.render_to_string('401.html', 
             RequestContext(request, {'error_message': 
                 _("You are not permitted to delete this map.")})), status=401)
 
-    layers = MapLayer.objects.filter(map=map.id) 
-     
-    map.delete()
-    for layer in layers:
-        layer.delete()
-        return HttpResponseRedirect(reverse('geonode.views.community'))
-=======
     if request.method == 'GET':
         return render_to_response("maps/map_remove.html", RequestContext(request, {
             "map": map
@@ -439,7 +431,6 @@
         map.delete()
 
         return HttpResponseRedirect(reverse("data"))
->>>>>>> e642c0ac
 
 def mapdetail(request,mapid): 
     '''
