--- conflicted
+++ resolved
@@ -984,8 +984,6 @@
 
     return layer, errors
 
-<<<<<<< HEAD
-=======
 @login_required
 def view_layer_permissions(request, layername):
     layer = get_object_or_404(Layer,typename=layername) 
@@ -1072,7 +1070,6 @@
 
         return HttpResponse(result, mimetype="application/javascript")
 
->>>>>>> 813d4de8
 
 def _basic_auth_user(request):
     """
@@ -1087,13 +1084,7 @@
         return authenticate(username=username, password=password)
     except:
         return None
-<<<<<<< HEAD
-    
-=======
-
-
-
->>>>>>> 813d4de8
+
 def layer_acls(request):
     """
     returns json-encoded lists of layer identifiers that 
